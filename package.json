--- conflicted
+++ resolved
@@ -199,11 +199,8 @@
       "decoderWorker\\.min\\.wasm": "<rootDir>/__mocks__/empty.js",
       "waveWorker\\.min\\.js": "<rootDir>/__mocks__/empty.js",
       "workers/(.+)\\.worker\\.ts": "<rootDir>/__mocks__/workerMock.js",
-<<<<<<< HEAD
-      "^!!raw-loader!.*": "jest-raw-loader"
-=======
+      "^!!raw-loader!.*": "jest-raw-loader",
       "RecorderWorklet": "<rootDir>/__mocks__/empty.js"
->>>>>>> 6663f01c
     },
     "transformIgnorePatterns": [
       "/node_modules/(?!matrix-js-sdk).+$"
