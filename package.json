{
  "name": "matrix-react-sdk",
  "version": "3.23.0",
  "description": "SDK for matrix.org using React",
  "author": "matrix.org",
  "repository": {
    "type": "git",
    "url": "https://github.com/matrix-org/matrix-react-sdk"
  },
  "license": "Apache-2.0",
  "files": [
    "lib",
    "res",
    "src",
    "scripts",
    "git-revision.txt",
    "docs",
    "header",
    "CHANGELOG.md",
    "CONTRIBUTING.rst",
    "LICENSE",
    "README.md",
    "package.json"
  ],
  "bin": {
    "reskindex": "scripts/reskindex.js"
  },
  "main": "./src/index.js",
  "matrix_src_main": "./src/index.js",
  "matrix_lib_main": "./lib/index.js",
  "matrix_lib_typings": "./lib/index.d.ts",
  "scripts": {
    "prepublishOnly": "yarn build",
    "i18n": "matrix-gen-i18n",
    "prunei18n": "matrix-prune-i18n",
    "diff-i18n": "cp src/i18n/strings/en_EN.json src/i18n/strings/en_EN_orig.json && matrix-gen-i18n && matrix-compare-i18n-files src/i18n/strings/en_EN_orig.json src/i18n/strings/en_EN.json",
    "reskindex": "node scripts/reskindex.js -h header",
    "reskindex:watch": "node scripts/reskindex.js -h header -w",
    "rethemendex": "res/css/rethemendex.sh",
    "clean": "rimraf lib",
    "build": "yarn clean && git rev-parse HEAD > git-revision.txt && yarn build:compile && yarn build:types",
    "build:compile": "yarn reskindex && babel -d lib --verbose --extensions \".ts,.js,.tsx\" src",
    "build:types": "tsc --emitDeclarationOnly --jsx react",
    "start": "echo THIS IS FOR LEGACY PURPOSES ONLY. && yarn start:all",
    "start:all": "concurrently --kill-others-on-fail --prefix \"{time} [{name}]\" -n build,reskindex \"yarn start:build\" \"yarn reskindex:watch\"",
    "start:build": "babel src -w -s -d lib --verbose --extensions \".ts,.js\"",
    "lint": "yarn lint:types && yarn lint:js && yarn lint:style",
    "lint:js": "eslint --max-warnings 0 --ignore-path .eslintignore.errorfiles src test",
    "lint:types": "tsc --noEmit --jsx react",
    "lint:style": "stylelint 'res/css/**/*.scss'",
    "test": "jest",
    "test:e2e": "./test/end-to-end-tests/run.sh --app-url http://localhost:8080",
    "coverage": "yarn test --coverage"
  },
  "dependencies": {
    "@babel/runtime": "^7.12.5",
    "await-lock": "^2.1.0",
<<<<<<< HEAD
    "blueimp-canvas-to-blob": "^3.28.0",
    "blurhash": "^1.1.3",
=======
>>>>>>> 3eca1cbe
    "browser-encrypt-attachment": "^0.3.0",
    "browser-request": "^0.3.3",
    "cheerio": "^1.0.0-rc.9",
    "classnames": "^2.2.6",
    "commonmark": "^0.29.3",
    "counterpart": "^0.18.6",
    "diff-dom": "^4.2.2",
    "diff-match-patch": "^1.0.5",
    "emojibase-data": "^5.1.1",
    "emojibase-regex": "^4.1.1",
    "escape-html": "^1.0.3",
    "file-saver": "^2.0.5",
    "filesize": "6.1.0",
    "flux": "2.1.1",
    "focus-visible": "^5.2.0",
    "gfm.css": "^1.1.2",
    "glob-to-regexp": "^0.4.1",
    "highlight.js": "^10.5.0",
    "html-entities": "^1.4.0",
    "is-ip": "^3.1.0",
    "katex": "^0.12.0",
    "linkifyjs": "^2.1.9",
    "lodash": "^4.17.20",
    "matrix-js-sdk": "github:matrix-org/matrix-js-sdk#develop",
    "matrix-widget-api": "^0.1.0-beta.14",
    "minimist": "^1.2.5",
    "opus-recorder": "^8.0.3",
    "pako": "^2.0.3",
    "parse5": "^6.0.1",
    "png-chunks-extract": "^1.0.0",
    "prop-types": "^15.7.2",
    "qrcode": "^1.4.4",
    "re-resizable": "^6.9.0",
    "react": "^17.0.2",
    "react-beautiful-dnd": "^4.0.1",
    "react-dom": "^17.0.2",
    "react-focus-lock": "^2.5.0",
    "react-transition-group": "^4.4.1",
    "resize-observer-polyfill": "^1.5.1",
    "rfc4648": "^1.4.0",
    "sanitize-html": "^2.3.2",
    "tar-js": "^0.3.0",
    "url": "^0.11.0",
    "what-input": "^5.2.10",
    "zxcvbn": "^4.4.2"
  },
  "devDependencies": {
    "@babel/cli": "^7.12.10",
    "@babel/core": "^7.12.10",
    "@babel/parser": "^7.12.11",
    "@babel/plugin-proposal-class-properties": "^7.12.1",
    "@babel/plugin-proposal-decorators": "^7.12.12",
    "@babel/plugin-proposal-export-default-from": "^7.12.1",
    "@babel/plugin-proposal-numeric-separator": "^7.12.7",
    "@babel/plugin-proposal-object-rest-spread": "^7.12.1",
    "@babel/plugin-transform-flow-comments": "^7.12.1",
    "@babel/plugin-transform-runtime": "^7.12.10",
    "@babel/preset-env": "^7.12.11",
    "@babel/preset-flow": "^7.12.1",
    "@babel/preset-react": "^7.12.10",
    "@babel/preset-typescript": "^7.12.7",
    "@babel/register": "^7.12.10",
    "@babel/traverse": "^7.12.12",
    "@matrix-org/olm": "https://gitlab.matrix.org/api/v4/projects/27/packages/npm/@matrix-org/olm/-/@matrix-org/olm-3.2.3.tgz",
    "@peculiar/webcrypto": "^1.1.4",
    "@sinonjs/fake-timers": "^7.0.2",
    "@types/classnames": "^2.2.11",
    "@types/counterpart": "^0.18.1",
    "@types/flux": "^3.1.9",
    "@types/jest": "^26.0.20",
    "@types/linkifyjs": "^2.1.3",
    "@types/lodash": "^4.14.168",
    "@types/modernizr": "^3.5.3",
    "@types/node": "^14.14.22",
    "@types/pako": "^1.0.1",
    "@types/parse5": "^6.0.0",
    "@types/qrcode": "^1.3.5",
    "@types/react": "^16.9",
    "@types/react-dom": "^16.9.10",
    "@types/react-transition-group": "^4.4.0",
    "@types/sanitize-html": "^2.3.1",
    "@types/zxcvbn": "^4.4.0",
    "@typescript-eslint/eslint-plugin": "^4.14.0",
    "@typescript-eslint/parser": "^4.14.0",
    "babel-eslint": "^10.1.0",
    "babel-jest": "^26.6.3",
    "chokidar": "^3.5.1",
    "concurrently": "^5.3.0",
    "enzyme": "^3.11.0",
    "@wojtekmaj/enzyme-adapter-react-17": "^0.6.1",
    "eslint": "7.18.0",
    "eslint-config-matrix-org": "^0.2.0",
    "eslint-plugin-babel": "^5.3.1",
    "eslint-plugin-flowtype": "^5.2.0",
    "eslint-plugin-react": "^7.22.0",
    "eslint-plugin-react-hooks": "^4.2.0",
    "glob": "^7.1.6",
    "jest": "^26.6.3",
    "jest-canvas-mock": "^2.3.0",
    "jest-environment-jsdom-sixteen": "^1.0.3",
    "jest-fetch-mock": "^3.0.3",
    "matrix-mock-request": "^1.2.3",
    "matrix-react-test-utils": "^0.2.3",
    "matrix-web-i18n": "github:matrix-org/matrix-web-i18n",
    "react-test-renderer": "^17.0.2",
    "rimraf": "^3.0.2",
    "stylelint": "^13.9.0",
    "stylelint-config-standard": "^20.0.0",
    "stylelint-scss": "^3.18.0",
    "typescript": "^4.1.3",
    "walk": "^2.3.14"
  },
  "resolutions": {
    "**/@types/react": "^16.14"
  },
  "jest": {
    "testEnvironment": "./__test-utils__/environment.js",
    "testMatch": [
      "<rootDir>/test/**/*-test.[jt]s"
    ],
    "setupFiles": [
      "jest-canvas-mock"
    ],
    "setupFilesAfterEnv": [
      "<rootDir>/test/setupTests.js"
    ],
    "moduleNameMapper": {
      "\\.(gif|png|svg|ttf|woff2)$": "<rootDir>/__mocks__/imageMock.js",
      "\\$webapp/i18n/languages.json": "<rootDir>/__mocks__/languages.json",
      "decoderWorker\\.min\\.js": "<rootDir>/__mocks__/empty.js",
      "decoderWorker\\.min\\.wasm": "<rootDir>/__mocks__/empty.js",
      "waveWorker\\.min\\.js": "<rootDir>/__mocks__/empty.js"
    },
    "transformIgnorePatterns": [
      "/node_modules/(?!matrix-js-sdk).+$"
    ],
    "collectCoverageFrom": [
      "<rootDir>/src/**/*.{js,ts,tsx}"
    ],
    "coverageReporters": [
      "text"
    ]
  }
}<|MERGE_RESOLUTION|>--- conflicted
+++ resolved
@@ -55,11 +55,7 @@
   "dependencies": {
     "@babel/runtime": "^7.12.5",
     "await-lock": "^2.1.0",
-<<<<<<< HEAD
-    "blueimp-canvas-to-blob": "^3.28.0",
     "blurhash": "^1.1.3",
-=======
->>>>>>> 3eca1cbe
     "browser-encrypt-attachment": "^0.3.0",
     "browser-request": "^0.3.3",
     "cheerio": "^1.0.0-rc.9",
