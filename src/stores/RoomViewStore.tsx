/*
Copyright 2017 Vector Creations Ltd
Copyright 2017, 2018 New Vector Ltd
Copyright 2019 - 2022 The Matrix.org Foundation C.I.C.

Licensed under the Apache License, Version 2.0 (the "License");
you may not use this file except in compliance with the License.
You may obtain a copy of the License at

    http://www.apache.org/licenses/LICENSE-2.0

Unless required by applicable law or agreed to in writing, software
distributed under the License is distributed on an "AS IS" BASIS,
WITHOUT WARRANTIES OR CONDITIONS OF ANY KIND, either express or implied.
See the License for the specific language governing permissions and
limitations under the License.
*/

import React, { ReactNode } from "react";
import { Store } from 'flux/utils';
import { MatrixError } from "matrix-js-sdk/src/http-api";
import { logger } from "matrix-js-sdk/src/logger";
import { ViewRoom as ViewRoomEvent } from "matrix-analytics-events/types/typescript/ViewRoom";
import { JoinedRoom as JoinedRoomEvent } from "matrix-analytics-events/types/typescript/JoinedRoom";
import { JoinRule } from "matrix-js-sdk/src/@types/partials";
import { Room } from "matrix-js-sdk/src/models/room";
import { ClientEvent, MatrixClient } from "matrix-js-sdk/src/client";

import dis from '../dispatcher/dispatcher';
import { MatrixClientPeg } from '../MatrixClientPeg';
import Modal from '../Modal';
import { _t } from '../languageHandler';
import { getCachedRoomIDForAlias, storeRoomAliasInCache } from '../RoomAliasCache';
import { ActionPayload } from "../dispatcher/payloads";
import { Action } from "../dispatcher/actions";
import { retry } from "../utils/promise";
import { TimelineRenderingType } from "../contexts/RoomContext";
import { PosthogAnalytics } from "../PosthogAnalytics";
import { ViewRoomPayload } from "../dispatcher/payloads/ViewRoomPayload";
import DMRoomMap from "../utils/DMRoomMap";
import SpaceStore from "./spaces/SpaceStore";
import { isMetaSpace, MetaSpace } from "./spaces";
import { JoinRoomPayload } from "../dispatcher/payloads/JoinRoomPayload";
import { JoinRoomReadyPayload } from "../dispatcher/payloads/JoinRoomReadyPayload";
import { JoinRoomErrorPayload } from "../dispatcher/payloads/JoinRoomErrorPayload";
import { ViewRoomErrorPayload } from "../dispatcher/payloads/ViewRoomErrorPayload";
import ErrorDialog from "../components/views/dialogs/ErrorDialog";
import { ActiveRoomChangedPayload } from "../dispatcher/payloads/ActiveRoomChangedPayload";

const NUM_JOIN_RETRY = 5;

const INITIAL_STATE = {
    // Whether we're joining the currently viewed room (see isJoining())
    joining: false,
    // Any error that has occurred during joining
    joinError: null,
    // The room ID of the room currently being viewed
    roomId: null,

    // The event to scroll to when the room is first viewed
    initialEventId: null,
    initialEventPixelOffset: null,
    // Whether to highlight the initial event
    isInitialEventHighlighted: false,

    // The room alias of the room (or null if not originally specified in view_room)
    roomAlias: null,
    // Whether the current room is loading
    roomLoading: false,
    // Any error that has occurred during loading
    roomLoadError: null,

    replyingToEvent: null,

    shouldPeek: false,

    viaServers: [],

    wasContextSwitch: false,
};

type Listener = (isActive: boolean) => void;

/**
 * A class for storing application state for RoomView. This is the RoomView's interface
*  with a subset of the js-sdk.
 *  ```
 */
export class RoomViewStore extends Store<ActionPayload> {
    // Important: This cannot be a dynamic getter (lazily-constructed instance) because
    // otherwise we'll miss view_room dispatches during startup, breaking relaunches of
    // the app. We need to eagerly create the instance.
    public static readonly instance = new RoomViewStore();

    private state = INITIAL_STATE; // initialize state
    private forcedMatrixClient: MatrixClient;

    // Keep these out of state to avoid causing excessive/recursive updates
    private roomIdActivityListeners: Record<string, Listener[]> = {};

    public constructor() {
        super(dis);
    }

    private get matrixClient(): MatrixClient {
        return this.forcedMatrixClient || MatrixClientPeg.get();
    }

    public useUnitTestClient(client: MatrixClient) {
        this.forcedMatrixClient = client;
    }

    public addRoomListener(roomId: string, fn: Listener) {
        if (!this.roomIdActivityListeners[roomId]) this.roomIdActivityListeners[roomId] = [];
        this.roomIdActivityListeners[roomId].push(fn);
    }

    public removeRoomListener(roomId: string, fn: Listener) {
        if (this.roomIdActivityListeners[roomId]) {
            const i = this.roomIdActivityListeners[roomId].indexOf(fn);
            if (i > -1) {
                this.roomIdActivityListeners[roomId].splice(i, 1);
            }
        } else {
            logger.warn("Unregistering unrecognised listener (roomId=" + roomId + ")");
        }
    }

    private emitForRoom(roomId: string, isActive: boolean) {
        if (!this.roomIdActivityListeners[roomId]) return;

        for (const fn of this.roomIdActivityListeners[roomId]) {
            fn.call(null, isActive);
        }
    }

    private setState(newState: Partial<typeof INITIAL_STATE>) {
        // If values haven't changed, there's nothing to do.
        // This only tries a shallow comparison, so unchanged objects will slip
        // through, but that's probably okay for now.
        let stateChanged = false;
        for (const key of Object.keys(newState)) {
            if (this.state[key] !== newState[key]) {
                stateChanged = true;
                break;
            }
        }
        if (!stateChanged) {
            return;
        }

        const lastRoomId = this.state.roomId;
        this.state = Object.assign(this.state, newState);
        if (lastRoomId !== this.state.roomId) {
            if (lastRoomId) this.emitForRoom(lastRoomId, false);
            if (this.state.roomId) this.emitForRoom(this.state.roomId, true);

            // Fired so we can reduce dependency on event emitters to this store, which is relatively
            // central to the application and can easily cause import cycles.
            dis.dispatch({
                action: Action.ActiveRoomChanged,
                oldRoomId: lastRoomId,
                newRoomId: this.state.roomId,
            } as ActiveRoomChangedPayload);
        }

        this.__emitChange();
    }

    protected __onDispatch(payload) { // eslint-disable-line @typescript-eslint/naming-convention
        switch (payload.action) {
            // view_room:
            //      - room_alias:   '#somealias:matrix.org'
            //      - room_id:      '!roomid123:matrix.org'
            //      - event_id:     '$213456782:matrix.org'
            //      - event_offset: 100
            //      - highlighted:  true
            case Action.ViewRoom:
                this.viewRoom(payload);
                break;
            // for these events blank out the roomId as we are no longer in the RoomView
            case 'view_welcome_page':
            case Action.ViewHomePage:
                this.setState({
                    roomId: null,
                    roomAlias: null,
                    viaServers: [],
                    wasContextSwitch: false,
                });
                break;
            case Action.ViewRoomError:
                this.viewRoomError(payload);
                break;
            case 'will_join':
                this.setState({
                    joining: true,
                });
                break;
            case 'cancel_join':
                this.setState({
                    joining: false,
                });
                break;
            // join_room:
            //      - opts: options for joinRoom
            case Action.JoinRoom:
                this.joinRoom(payload);
                break;
            case Action.JoinRoomError:
                this.joinRoomError(payload);
                break;
            case Action.JoinRoomReady: {
                if (this.state.roomId === payload.roomId) {
                    this.setState({ shouldPeek: false });
                }

                const cli = this.matrixClient;

                const updateMetrics = () => {
                    const room = cli.getRoom(payload.roomId);
                    const numMembers = room.getJoinedMemberCount();
                    const roomSize = numMembers > 1000 ? "MoreThanAThousand"
                        : numMembers > 100 ? "OneHundredAndOneToAThousand"
                            : numMembers > 10 ? "ElevenToOneHundred"
                                : numMembers > 2 ? "ThreeToTen"
                                    : numMembers > 1 ? "Two"
                                        : "One";

                    PosthogAnalytics.instance.trackEvent<JoinedRoomEvent>({
                        eventName: "JoinedRoom",
                        trigger: payload.metricsTrigger,
                        roomSize,
                        isDM: !!DMRoomMap.shared().getUserIdForRoomId(room.roomId),
                        isSpace: room.isSpaceRoom(),
                    });

                    cli.off(ClientEvent.Room, updateMetrics);
                };

                if (cli.getRoom(payload.roomId)) {
                    updateMetrics();
                } else {
                    cli.on(ClientEvent.Room, updateMetrics);
                }

                break;
            }
            case 'on_client_not_viable':
            case 'on_logged_out':
                this.reset();
                break;
            case 'reply_to_event':
                // If currently viewed room does not match the room in which we wish to reply then change rooms
                // this can happen when performing a search across all rooms. Persist the data from this event for
                // both room and search timeline rendering types, search will get auto-closed by RoomView at this time.
                if ([TimelineRenderingType.Room, TimelineRenderingType.Search].includes(payload.context)) {
                    if (payload.event && payload.event.getRoomId() !== this.state.roomId) {
                        dis.dispatch<ViewRoomPayload>({
                            action: Action.ViewRoom,
                            room_id: payload.event.getRoomId(),
                            replyingToEvent: payload.event,
                            metricsTrigger: undefined, // room doesn't change
                        });
                    } else {
                        this.setState({
                            replyingToEvent: payload.event,
                        });
                    }
                }
                break;
        }
    }

    private async viewRoom(payload: ViewRoomPayload): Promise<void> {
        if (payload.room_id) {
            if (payload.metricsTrigger !== null && payload.room_id !== this.state.roomId) {
                let activeSpace: ViewRoomEvent["activeSpace"];
                if (SpaceStore.instance.activeSpace === MetaSpace.Home) {
                    activeSpace = "Home";
                } else if (isMetaSpace(SpaceStore.instance.activeSpace)) {
                    activeSpace = "Meta";
                } else {
                    activeSpace = SpaceStore.instance.activeSpaceRoom.getJoinRule() === JoinRule.Public
                        ? "Public"
                        : "Private";
                }

                PosthogAnalytics.instance.trackEvent<ViewRoomEvent>({
                    eventName: "ViewRoom",
                    trigger: payload.metricsTrigger,
                    viaKeyboard: payload.metricsViaKeyboard,
                    isDM: !!DMRoomMap.shared().getUserIdForRoomId(payload.room_id),
                    isSpace: this.matrixClient.getRoom(payload.room_id)?.isSpaceRoom(),
                    activeSpace,
                });
            }

            const newState = {
                roomId: payload.room_id,
                roomAlias: payload.room_alias,
                initialEventId: payload.event_id,
                isInitialEventHighlighted: payload.highlighted,
                roomLoading: false,
                roomLoadError: null,
                // should peek by default
                shouldPeek: payload.should_peek === undefined ? true : payload.should_peek,
                // have we sent a join request for this room and are waiting for a response?
                joining: payload.joining || false,
                // Reset replyingToEvent because we don't want cross-room because bad UX
                replyingToEvent: null,
                viaServers: payload.via_servers,
                wasContextSwitch: payload.context_switch,
            };

            // Allow being given an event to be replied to when switching rooms but sanity check its for this room
            if (payload.replyingToEvent?.getRoomId() === payload.room_id) {
                newState.replyingToEvent = payload.replyingToEvent;
            } else if (this.state.roomId === payload.room_id) {
                // if the room isn't being changed, e.g visiting a permalink then maintain replyingToEvent
                newState.replyingToEvent = this.state.replyingToEvent;
            }

            this.setState(newState);

            if (payload.auto_join) {
                dis.dispatch<JoinRoomPayload>({
                    ...payload,
                    action: Action.JoinRoom,
                    roomId: payload.room_id,
                    metricsTrigger: payload.metricsTrigger as JoinRoomPayload["metricsTrigger"],
                });
            }
        } else if (payload.room_alias) {
            // Try the room alias to room ID navigation cache first to avoid
            // blocking room navigation on the homeserver.
            let roomId = getCachedRoomIDForAlias(payload.room_alias);
            if (!roomId) {
                // Room alias cache miss, so let's ask the homeserver. Resolve the alias
                // and then do a second dispatch with the room ID acquired.
                this.setState({
                    roomId: null,
                    initialEventId: null,
                    initialEventPixelOffset: null,
                    isInitialEventHighlighted: null,
                    roomAlias: payload.room_alias,
                    roomLoading: true,
                    roomLoadError: null,
                    viaServers: payload.via_servers,
                    wasContextSwitch: payload.context_switch,
                });
                try {
                    const result = await this.matrixClient.getRoomIdForAlias(payload.room_alias);
                    storeRoomAliasInCache(payload.room_alias, result.room_id);
                    roomId = result.room_id;
                } catch (err) {
                    logger.error("RVS failed to get room id for alias: ", err);
                    dis.dispatch<ViewRoomErrorPayload>({
                        action: Action.ViewRoomError,
                        room_id: null,
                        room_alias: payload.room_alias,
                        err,
                    });
                    return;
                }
            }

            // Re-fire the payload with the newly found room_id
            dis.dispatch({
                ...payload,
                room_id: roomId,
            });
        }
    }

    private viewRoomError(payload: ViewRoomErrorPayload) {
        this.setState({
            roomId: payload.room_id,
            roomAlias: payload.room_alias,
            roomLoading: false,
            roomLoadError: payload.err,
        });
    }

    private async joinRoom(payload: JoinRoomPayload) {
        this.setState({
            joining: true,
        });

        const cli = this.matrixClient;
        // take a copy of roomAlias & roomId as they may change by the time the join is complete
        const { roomAlias, roomId } = this.state;
        const address = roomAlias || roomId;
        const viaServers = this.state.viaServers || [];
        try {
            await retry<Room, MatrixError>(() => cli.joinRoom(address, {
                viaServers,
                ...(payload.opts || {}),
            }), NUM_JOIN_RETRY, (err) => {
                // if we received a Gateway timeout then retry
                return err.httpStatus === 504;
            });

            // We do *not* clear the 'joining' flag because the Room object and/or our 'joined' member event may not
            // have come down the sync stream yet, and that's the point at which we'd consider the user joined to the
            // room.
            dis.dispatch<JoinRoomReadyPayload>({
                action: Action.JoinRoomReady,
                roomId,
                metricsTrigger: payload.metricsTrigger,
            });
        } catch (err) {
            dis.dispatch({
                action: Action.JoinRoomError,
                roomId,
                err: err,
            });
        }
    }

    private getInvitingUserId(roomId: string): string {
        const cli = this.matrixClient;
        const room = cli.getRoom(roomId);
        if (room && room.getMyMembership() === "invite") {
            const myMember = room.getMember(cli.getUserId());
            const inviteEvent = myMember ? myMember.events.member : null;
            return inviteEvent && inviteEvent.getSender();
        }
    }

    public showJoinRoomError(err: MatrixError, roomId: string) {
        let description: ReactNode = err.message ? err.message : JSON.stringify(err);
        logger.log("Failed to join room:", description);

        if (err.name === "ConnectionError") {
            description = _t("There was an error joining.");
        } else if (err.errcode === 'M_INCOMPATIBLE_ROOM_VERSION') {
            description = <div>
                { _t("Sorry, your homeserver is too old to participate here.") }<br />
                { _t("Please contact your homeserver administrator.") }
            </div>;
        } else if (err.httpStatus === 404) {
            const invitingUserId = this.getInvitingUserId(roomId);
            // only provide a better error message for invites
            if (invitingUserId) {
                // if the inviting user is on the same HS, there can only be one cause: they left.
<<<<<<< HEAD
                if (invitingUserId.endsWith(`:${this.matrixClient.getDomain()}`)) {
                    msg = _t("The person who invited you already left the room.");
=======
                if (invitingUserId.endsWith(`:${MatrixClientPeg.get().getDomain()}`)) {
                    description = _t("The person who invited you has already left.");
>>>>>>> 04e79dff
                } else {
                    description = _t("The person who invited you has already left, or their server is offline.");
                }
            }
        }

        Modal.createTrackedDialog('Failed to join room', '', ErrorDialog, {
            title: _t("Failed to join"),
            description,
        });
    }

    private joinRoomError(payload: JoinRoomErrorPayload) {
        this.setState({
            joining: false,
            joinError: payload.err,
        });
        this.showJoinRoomError(payload.err, payload.roomId);
    }

    public reset() {
        this.state = Object.assign({}, INITIAL_STATE);
    }

    // The room ID of the room currently being viewed
    public getRoomId() {
        return this.state.roomId;
    }

    // The event to scroll to when the room is first viewed
    public getInitialEventId() {
        return this.state.initialEventId;
    }

    // Whether to highlight the initial event
    public isInitialEventHighlighted() {
        return this.state.isInitialEventHighlighted;
    }

    // The room alias of the room (or null if not originally specified in view_room)
    public getRoomAlias() {
        return this.state.roomAlias;
    }

    // Whether the current room is loading (true whilst resolving an alias)
    public isRoomLoading() {
        return this.state.roomLoading;
    }

    // Any error that has occurred during loading
    public getRoomLoadError() {
        return this.state.roomLoadError;
    }

    // True if we're expecting the user to be joined to the room currently being
    // viewed. Note that this is left true after the join request has finished,
    // since we should still consider a join to be in progress until the room
    // & member events come down the sync.
    //
    // This flag remains true after the room has been sucessfully joined,
    // (this store doesn't listen for the appropriate member events)
    // so you should always observe the joined state from the member event
    // if a room object is present.
    // ie. The correct logic is:
    // if (room) {
    //     if (myMember.membership == 'joined') {
    //         // user is joined to the room
    //     } else {
    //         // Not joined
    //     }
    // } else {
    //     if (RoomViewStore.instance.isJoining()) {
    //         // show spinner
    //     } else {
    //         // show join prompt
    //     }
    // }
    public isJoining() {
        return this.state.joining;
    }

    // Any error that has occurred during joining
    public getJoinError() {
        return this.state.joinError;
    }

    // The mxEvent if one is currently being replied to/quoted
    public getQuotingEvent() {
        return this.state.replyingToEvent;
    }

    public shouldPeek() {
        return this.state.shouldPeek;
    }

    public getWasContextSwitch() {
        return this.state.wasContextSwitch;
    }
}<|MERGE_RESOLUTION|>--- conflicted
+++ resolved
@@ -443,13 +443,8 @@
             // only provide a better error message for invites
             if (invitingUserId) {
                 // if the inviting user is on the same HS, there can only be one cause: they left.
-<<<<<<< HEAD
                 if (invitingUserId.endsWith(`:${this.matrixClient.getDomain()}`)) {
-                    msg = _t("The person who invited you already left the room.");
-=======
-                if (invitingUserId.endsWith(`:${MatrixClientPeg.get().getDomain()}`)) {
                     description = _t("The person who invited you has already left.");
->>>>>>> 04e79dff
                 } else {
                     description = _t("The person who invited you has already left, or their server is offline.");
                 }
