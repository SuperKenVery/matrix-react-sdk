/*
Copyright 2016 OpenMarket Ltd
Copyright 2019 - 2022 The Matrix.org Foundation C.I.C.

Licensed under the Apache License, Version 2.0 (the "License");
you may not use this file except in compliance with the License.
You may obtain a copy of the License at

    http://www.apache.org/licenses/LICENSE-2.0

Unless required by applicable law or agreed to in writing, software
distributed under the License is distributed on an "AS IS" BASIS,
WITHOUT WARRANTIES OR CONDITIONS OF ANY KIND, either express or implied.
See the License for the specific language governing permissions and
limitations under the License.
*/

import { Optional } from "matrix-events-sdk";

import { SnakedObject } from "./utils/SnakedObject";
import { IConfigOptions, ISsoRedirectOptions } from "./IConfigOptions";
import { KeysWithObjectShape } from "./@types/common";

// see element-web config.md for docs, or the IConfigOptions interface for dev docs
export const DEFAULTS: IConfigOptions = {
    brand: "Element",
    integrations_ui_url: "https://scalar.vector.im/",
    integrations_rest_url: "https://scalar.vector.im/api",
    bug_report_endpoint_url: null,
<<<<<<< HEAD
    // The location of the sliding sync proxy. If not specified, sliding sync mode cannot be enabled.
    sliding_sync_proxy_url: null,
    // Jitsi conference options
=======
>>>>>>> 5f356093
    jitsi: {
        preferred_domain: "meet.element.io",
    },

    // @ts-ignore - we deliberately use the camelCase version here so we trigger
    // the fallback behaviour. If we used the snake_case version then we'd break
    // everyone's config which has the camelCase property because our default would
    // be preferred over their config.
    desktopBuilds: {
        available: true,
        logo: require("../res/img/element-desktop-logo.svg").default,
        url: "https://element.io/get-started",
    },
    spaces_learn_more_url: "https://element.io/blog/spaces-blast-out-of-beta/",
};

export default class SdkConfig {
    private static instance: IConfigOptions;
    private static fallback: SnakedObject<IConfigOptions>;

    private static setInstance(i: IConfigOptions) {
        SdkConfig.instance = i;
        SdkConfig.fallback = new SnakedObject(i);

        // For debugging purposes
        window.mxReactSdkConfig = i;
    }

    public static get(): IConfigOptions;
    public static get<K extends keyof IConfigOptions>(key: K, altCaseName?: string): IConfigOptions[K];
    public static get<K extends keyof IConfigOptions = never>(
        key?: K, altCaseName?: string,
    ): IConfigOptions | IConfigOptions[K] {
        if (key === undefined) {
            // safe to cast as a fallback - we want to break the runtime contract in this case
            return SdkConfig.instance || <IConfigOptions>{};
        }
        return SdkConfig.fallback.get(key, altCaseName);
    }

    public static getObject<K extends KeysWithObjectShape<IConfigOptions>>(
        key: K, altCaseName?: string,
    ): Optional<SnakedObject<IConfigOptions[K]>> {
        const val = SdkConfig.get(key, altCaseName);
        if (val !== null && val !== undefined) {
            return new SnakedObject(val);
        }

        // return the same type for sensitive callers (some want `undefined` specifically)
        return val === undefined ? undefined : null;
    }

    public static put(cfg: IConfigOptions) {
        const defaultKeys = Object.keys(DEFAULTS);
        for (let i = 0; i < defaultKeys.length; ++i) {
            if (cfg[defaultKeys[i]] === undefined) {
                cfg[defaultKeys[i]] = DEFAULTS[defaultKeys[i]];
            }
        }
        SdkConfig.setInstance(cfg);
    }

    /**
     * Resets the config to be completely empty.
     */
    public static unset() {
        SdkConfig.setInstance(<IConfigOptions>{}); // safe to cast - defaults will be applied
    }

    public static add(cfg: Partial<IConfigOptions>) {
        const liveConfig = SdkConfig.get();
        const newConfig = Object.assign({}, liveConfig, cfg);
        SdkConfig.put(newConfig);
    }
}

export function parseSsoRedirectOptions(config: IConfigOptions): ISsoRedirectOptions {
    // Ignore deprecated options if the config is using new ones
    if (config.sso_redirect_options) return config.sso_redirect_options;

    // We can cheat here because the default is false anyways
    if (config.sso_immediate_redirect) return { immediate: true };

    // Default: do nothing
    return {};
}<|MERGE_RESOLUTION|>--- conflicted
+++ resolved
@@ -27,12 +27,9 @@
     integrations_ui_url: "https://scalar.vector.im/",
     integrations_rest_url: "https://scalar.vector.im/api",
     bug_report_endpoint_url: null,
-<<<<<<< HEAD
     // The location of the sliding sync proxy. If not specified, sliding sync mode cannot be enabled.
     sliding_sync_proxy_url: null,
     // Jitsi conference options
-=======
->>>>>>> 5f356093
     jitsi: {
         preferred_domain: "meet.element.io",
     },
