/*
Copyright 2019, 2020 The Matrix.org Foundation C.I.C.

Licensed under the Apache License, Version 2.0 (the "License");
you may not use this file except in compliance with the License.
You may obtain a copy of the License at

    http://www.apache.org/licenses/LICENSE-2.0

Unless required by applicable law or agreed to in writing, software
distributed under the License is distributed on an "AS IS" BASIS,
WITHOUT WARRANTIES OR CONDITIONS OF ANY KIND, either express or implied.
See the License for the specific language governing permissions and
limitations under the License.
*/

import React from 'react';
import { MatrixEvent } from 'matrix-js-sdk/src';
import { logger } from "matrix-js-sdk/src/logger";

import { MatrixClientPeg } from '../../../MatrixClientPeg';
import { _t } from '../../../languageHandler';
import Modal from '../../../Modal';
import Spinner from '../elements/Spinner';
import InteractiveAuthDialog from '../dialogs/InteractiveAuthDialog';
import ConfirmDestroyCrossSigningDialog from '../dialogs/security/ConfirmDestroyCrossSigningDialog';
import { replaceableComponent } from "../../../utils/replaceableComponent";
import SetupEncryptionDialog from '../dialogs/security/SetupEncryptionDialog';
import { accessSecretStorage } from '../../../SecurityManager';

<<<<<<< HEAD
=======
import { logger } from "matrix-js-sdk/src/logger";
import AccessibleButton from "../elements/AccessibleButton";

>>>>>>> 2b52e17a
interface IState {
    error?: Error;
    crossSigningPublicKeysOnDevice?: boolean;
    crossSigningPrivateKeysInStorage?: boolean;
    masterPrivateKeyCached?: boolean;
    selfSigningPrivateKeyCached?: boolean;
    userSigningPrivateKeyCached?: boolean;
    homeserverSupportsCrossSigning?: boolean;
    crossSigningReady?: boolean;
}

@replaceableComponent("views.settings.CrossSigningPanel")
export default class CrossSigningPanel extends React.PureComponent<{}, IState> {
    private unmounted = false;

    constructor(props) {
        super(props);

        this.state = {};
    }

    public componentDidMount() {
        const cli = MatrixClientPeg.get();
        cli.on("accountData", this.onAccountData);
        cli.on("userTrustStatusChanged", this.onStatusChanged);
        cli.on("crossSigning.keysChanged", this.onStatusChanged);
        this.getUpdatedStatus();
    }

    public componentWillUnmount() {
        this.unmounted = true;
        const cli = MatrixClientPeg.get();
        if (!cli) return;
        cli.removeListener("accountData", this.onAccountData);
        cli.removeListener("userTrustStatusChanged", this.onStatusChanged);
        cli.removeListener("crossSigning.keysChanged", this.onStatusChanged);
    }

    private onAccountData = (event: MatrixEvent): void => {
        const type = event.getType();
        if (type.startsWith("m.cross_signing") || type.startsWith("m.secret_storage")) {
            this.getUpdatedStatus();
        }
    };

    private onBootstrapClick = () => {
        if (this.state.crossSigningPrivateKeysInStorage) {
            Modal.createTrackedDialog(
                "Verify session", "Verify session", SetupEncryptionDialog,
                {}, null, /* priority = */ false, /* static = */ true,
            );
        } else {
            // Trigger the flow to set up secure backup, which is what this will do when in
            // the appropriate state.
            accessSecretStorage();
        }
    };

    private onStatusChanged = () => {
        this.getUpdatedStatus();
    };

    private async getUpdatedStatus(): Promise<void> {
        const cli = MatrixClientPeg.get();
        const pkCache = cli.getCrossSigningCacheCallbacks();
        const crossSigning = cli.crypto.crossSigningInfo;
        const secretStorage = cli.crypto.secretStorage;
        const crossSigningPublicKeysOnDevice = Boolean(crossSigning.getId());
        const crossSigningPrivateKeysInStorage = Boolean(await crossSigning.isStoredInSecretStorage(secretStorage));
        const masterPrivateKeyCached = !!(pkCache && (await pkCache.getCrossSigningKeyCache("master")));
        const selfSigningPrivateKeyCached = !!(pkCache && (await pkCache.getCrossSigningKeyCache("self_signing")));
        const userSigningPrivateKeyCached = !!(pkCache && (await pkCache.getCrossSigningKeyCache("user_signing")));
        const homeserverSupportsCrossSigning =
            await cli.doesServerSupportUnstableFeature("org.matrix.e2e_cross_signing");
        const crossSigningReady = await cli.isCrossSigningReady();

        this.setState({
            crossSigningPublicKeysOnDevice,
            crossSigningPrivateKeysInStorage,
            masterPrivateKeyCached,
            selfSigningPrivateKeyCached,
            userSigningPrivateKeyCached,
            homeserverSupportsCrossSigning,
            crossSigningReady,
        });
    }

    /**
     * Bootstrapping cross-signing take one of these paths:
     * 1. Create cross-signing keys locally and store in secret storage (if it
     *    already exists on the account).
     * 2. Access existing secret storage by requesting passphrase and accessing
     *    cross-signing keys as needed.
     * 3. All keys are loaded and there's nothing to do.
     * @param {bool} [forceReset] Bootstrap again even if keys already present
     */
    private bootstrapCrossSigning = async ({ forceReset = false }): Promise<void> => {
        this.setState({ error: undefined });
        try {
            const cli = MatrixClientPeg.get();
            await cli.bootstrapCrossSigning({
                authUploadDeviceSigningKeys: async (makeRequest) => {
                    const { finished } = Modal.createTrackedDialog(
                        'Cross-signing keys dialog', '', InteractiveAuthDialog,
                        {
                            title: _t("Setting up keys"),
                            matrixClient: cli,
                            makeRequest,
                        },
                    );
                    const [confirmed] = await finished;
                    if (!confirmed) {
                        throw new Error("Cross-signing key upload auth canceled");
                    }
                },
                setupNewCrossSigning: forceReset,
            });
        } catch (e) {
            this.setState({ error: e });
            logger.error("Error bootstrapping cross-signing", e);
        }
        if (this.unmounted) return;
        this.getUpdatedStatus();
    };

    private resetCrossSigning = (): void => {
        Modal.createDialog(ConfirmDestroyCrossSigningDialog, {
            onFinished: (act) => {
                if (!act) return;
                this.bootstrapCrossSigning({ forceReset: true });
            },
        });
    };

    public render() {
        const {
            error,
            crossSigningPublicKeysOnDevice,
            crossSigningPrivateKeysInStorage,
            masterPrivateKeyCached,
            selfSigningPrivateKeyCached,
            userSigningPrivateKeyCached,
            homeserverSupportsCrossSigning,
            crossSigningReady,
        } = this.state;

        let errorSection;
        if (error) {
            errorSection = <div className="error">{ error.toString() }</div>;
        }

        let summarisedStatus;
        if (homeserverSupportsCrossSigning === undefined) {
            summarisedStatus = <Spinner />;
        } else if (!homeserverSupportsCrossSigning) {
            summarisedStatus = <p>{ _t(
                "Your homeserver does not support cross-signing.",
            ) }</p>;
        } else if (crossSigningReady && crossSigningPrivateKeysInStorage) {
            summarisedStatus = <p>✅ { _t(
                "Cross-signing is ready for use.",
            ) }</p>;
        } else if (crossSigningReady && !crossSigningPrivateKeysInStorage) {
            summarisedStatus = <p>⚠️ { _t(
                "Cross-signing is ready but keys are not backed up.",
            ) }</p>;
        } else if (crossSigningPrivateKeysInStorage) {
            summarisedStatus = <p>{ _t(
                "Your account has a cross-signing identity in secret storage, " +
                "but it is not yet trusted by this session.",
            ) }</p>;
        } else {
            summarisedStatus = <p>{ _t(
                "Cross-signing is not set up.",
            ) }</p>;
        }

        const keysExistAnywhere = (
            crossSigningPublicKeysOnDevice ||
            crossSigningPrivateKeysInStorage ||
            masterPrivateKeyCached ||
            selfSigningPrivateKeyCached ||
            userSigningPrivateKeyCached
        );
        const keysExistEverywhere = (
            crossSigningPublicKeysOnDevice &&
            crossSigningPrivateKeysInStorage &&
            masterPrivateKeyCached &&
            selfSigningPrivateKeyCached &&
            userSigningPrivateKeyCached
        );

        const actions = [];

        // TODO: determine how better to expose this to users in addition to prompts at login/toast
        if (!keysExistEverywhere && homeserverSupportsCrossSigning) {
            let buttonCaption = _t("Set up Secure Backup");
            if (crossSigningPrivateKeysInStorage) {
                buttonCaption = _t("Verify this session");
            }
            actions.push(
                <AccessibleButton key="setup" kind="primary" onClick={this.onBootstrapClick}>
                    { buttonCaption }
                </AccessibleButton>,
            );
        }

        if (keysExistAnywhere) {
            actions.push(
                <AccessibleButton key="reset" kind="danger" onClick={this.resetCrossSigning}>
                    { _t("Reset") }
                </AccessibleButton>,
            );
        }

        let actionRow;
        if (actions.length) {
            actionRow = <div className="mx_CrossSigningPanel_buttonRow">
                { actions }
            </div>;
        }

        return (
            <div>
                { summarisedStatus }
                <details>
                    <summary>{ _t("Advanced") }</summary>
                    <table className="mx_CrossSigningPanel_statusList"><tbody>
                        <tr>
                            <td>{ _t("Cross-signing public keys:") }</td>
                            <td>{ crossSigningPublicKeysOnDevice ? _t("in memory") : _t("not found") }</td>
                        </tr>
                        <tr>
                            <td>{ _t("Cross-signing private keys:") }</td>
                            <td>{ crossSigningPrivateKeysInStorage ? _t("in secret storage") : _t("not found in storage") }</td>
                        </tr>
                        <tr>
                            <td>{ _t("Master private key:") }</td>
                            <td>{ masterPrivateKeyCached ? _t("cached locally") : _t("not found locally") }</td>
                        </tr>
                        <tr>
                            <td>{ _t("Self signing private key:") }</td>
                            <td>{ selfSigningPrivateKeyCached ? _t("cached locally") : _t("not found locally") }</td>
                        </tr>
                        <tr>
                            <td>{ _t("User signing private key:") }</td>
                            <td>{ userSigningPrivateKeyCached ? _t("cached locally") : _t("not found locally") }</td>
                        </tr>
                        <tr>
                            <td>{ _t("Homeserver feature support:") }</td>
                            <td>{ homeserverSupportsCrossSigning ? _t("exists") : _t("not found") }</td>
                        </tr>
                    </tbody></table>
                </details>
                { errorSection }
                { actionRow }
            </div>
        );
    }
}<|MERGE_RESOLUTION|>--- conflicted
+++ resolved
@@ -15,8 +15,6 @@
 */
 
 import React from 'react';
-import { MatrixEvent } from 'matrix-js-sdk/src';
-import { logger } from "matrix-js-sdk/src/logger";
 
 import { MatrixClientPeg } from '../../../MatrixClientPeg';
 import { _t } from '../../../languageHandler';
@@ -25,15 +23,13 @@
 import InteractiveAuthDialog from '../dialogs/InteractiveAuthDialog';
 import ConfirmDestroyCrossSigningDialog from '../dialogs/security/ConfirmDestroyCrossSigningDialog';
 import { replaceableComponent } from "../../../utils/replaceableComponent";
+import { MatrixEvent } from 'matrix-js-sdk/src';
 import SetupEncryptionDialog from '../dialogs/security/SetupEncryptionDialog';
 import { accessSecretStorage } from '../../../SecurityManager';
 
-<<<<<<< HEAD
-=======
 import { logger } from "matrix-js-sdk/src/logger";
 import AccessibleButton from "../elements/AccessibleButton";
 
->>>>>>> 2b52e17a
 interface IState {
     error?: Error;
     crossSigningPublicKeysOnDevice?: boolean;
