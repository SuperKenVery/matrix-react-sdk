--- conflicted
+++ resolved
@@ -16,7 +16,7 @@
 
 import classnames from 'classnames';
 import { MatrixCall } from 'matrix-js-sdk/src/webrtc/call';
-import React, { createRef } from 'react';
+import React from 'react';
 import SettingsStore from "../../../settings/SettingsStore";
 import { CallFeed, CallFeedEvent } from 'matrix-js-sdk/src/webrtc/callFeed';
 import { logger } from 'matrix-js-sdk/src/logger';
@@ -48,7 +48,7 @@
 
 @replaceableComponent("views.voip.VideoFeed")
 export default class VideoFeed extends React.Component<IProps, IState> {
-    private element = createRef<HTMLVideoElement>();
+    private element: HTMLVideoElement;
 
     constructor(props: IProps) {
         super(props);
@@ -60,21 +60,16 @@
     }
 
     componentDidMount() {
-<<<<<<< HEAD
         this.updateFeed(null, this.props.feed);
-=======
-        this.props.feed.addListener(CallFeedEvent.NewStream, this.onNewStream);
-        this.element.current?.addEventListener('resize', this.onResize);
->>>>>>> 5ead53b3
         this.playMedia();
     }
 
     componentWillUnmount() {
         this.updateFeed(this.props.feed, null);
-        this.element.current?.removeEventListener('resize', this.onResize);
     }
 
     componentDidUpdate(prevProps: IProps) {
+        this.element?.addEventListener('resize', this.onResize);
         this.updateFeed(prevProps.feed, this.props.feed);
     }
 
@@ -84,6 +79,13 @@
             videoMuted: props.feed.isVideoMuted(),
         };
     }
+
+    private setElementRef = (element: HTMLVideoElement): void => {
+        if (!element) element.removeEventListener('resize', this.onResize);
+
+        this.element = element;
+        element.addEventListener('resize', this.onResize);
+    };
 
     private updateFeed(oldFeed: CallFeed, newFeed: CallFeed) {
         if (oldFeed === newFeed) return;
@@ -99,7 +101,7 @@
     }
 
     private playMedia() {
-        const element = this.element.current;
+        const element = this.element;
         if (!element) return;
         // We play audio in AudioFeed, not here
         element.muted = true;
@@ -122,7 +124,7 @@
     }
 
     private stopMedia() {
-        const element = this.element.current;
+        const element = this.element;
         if (!element) return;
 
         element.pause();
@@ -180,7 +182,7 @@
             );
         } else {
             return (
-                <video className={classnames(videoClasses)} ref={this.element} />
+                <video className={classnames(videoClasses)} ref={this.setElementRef} />
             );
         }
     }
