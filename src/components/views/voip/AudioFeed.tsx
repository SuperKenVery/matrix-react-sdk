--- conflicted
+++ resolved
@@ -58,12 +58,6 @@
 
     private onAudioOutputChanged = (audioOutput: string) => {
         const element = this.element.current;
-<<<<<<< HEAD
-        if (!element) return;
-        const audioOutput = CallMediaHandler.getAudioOutput();
-
-=======
->>>>>>> 2397d0ec
         if (audioOutput) {
             try {
                 // This seems quite unreliable in Chrome, although I haven't yet managed to make a jsfiddle where
