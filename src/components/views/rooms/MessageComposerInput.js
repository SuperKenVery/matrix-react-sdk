--- conflicted
+++ resolved
@@ -1204,45 +1204,7 @@
     };
 
     onVerticalArrow = (e, up) => {
-<<<<<<< HEAD
-        if (e.ctrlKey || e.altKey || e.metaKey) {
-            return;
-        }
-
-        // Select history only if we are not currently auto-completing
-        if (this.autocomplete.state.completionList.length === 0) {
-            const selection = this.state.editorState.selection;
-
-            // selection must be collapsed
-            if (!selection.isCollapsed) return;
-            const document = this.state.editorState.document;
-
-            // and we must be at the edge of the document (up=start, down=end)
-            if (up) {
-                if (!selection.anchor.isAtStartOfNode(document)) return;
-
-                if (!e.shiftKey) {
-                    const editEvent = findEditableEvent(this.props.room, false);
-                    if (editEvent) {
-                        // We're selecting history, so prevent the key event from doing anything else
-                        e.preventDefault();
-                        dis.dispatch({
-                            action: 'edit_event',
-                            event: editEvent,
-                        });
-                    }
-                    return;
-                }
-            } else {
-                if (!selection.anchor.isAtEndOfNode(document)) return;
-            }
-
-            const selected = this.selectHistory(up);
-            if (selected) {
-                // We're selecting history, so prevent the key event from doing anything else
-                e.preventDefault();
-=======
-        if (e.ctrlKey || e.shiftKey || e.altKey || e.metaKey) return;
+        if (e.ctrlKey || e.shiftKey || e.metaKey) return;
 
         // Select history
         const selection = this.state.editorState.selection;
@@ -1255,16 +1217,24 @@
         if (up) {
             if (!selection.anchor.isAtStartOfNode(document)) return;
 
-            const editEvent = findEditableEvent(this.props.room, false);
-            if (editEvent) {
-                // We're selecting history, so prevent the key event from doing anything else
-                e.preventDefault();
-                dis.dispatch({
-                    action: 'edit_event',
-                    event: editEvent,
-                });
->>>>>>> e4090d6b
-            }
+            if (!e.altKey) {
+                const editEvent = findEditableEvent(this.props.room, false);
+                if (editEvent) {
+                    // We're selecting history, so prevent the key event from doing anything else
+                    e.preventDefault();
+                    dis.dispatch({
+                        action: 'edit_event',
+                        event: editEvent,
+                    });
+                }
+                return;
+            }
+        }
+
+        const selected = this.selectHistory(up);
+        if (selected) {
+            // We're selecting history, so prevent the key event from doing anything else
+            e.preventDefault();
         }
     };
 
