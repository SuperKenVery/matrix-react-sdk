--- conflicted
+++ resolved
@@ -33,20 +33,6 @@
 
 const eventTileTypes = {
     'm.room.message': 'messages.MessageEvent',
-<<<<<<< HEAD
-    'm.room.member' : 'messages.TextualEvent',
-    'm.call.invite' : 'messages.TextualEvent',
-    'm.call.answer' : 'messages.TextualEvent',
-    'm.call.hangup' : 'messages.TextualEvent',
-    'm.room.name'   : 'messages.TextualEvent',
-    'm.room.avatar' : 'messages.RoomAvatarEvent',
-    'm.room.topic'  : 'messages.TextualEvent',
-    'm.room.third_party_invite' : 'messages.TextualEvent',
-    'm.room.history_visibility' : 'messages.TextualEvent',
-    'm.room.encryption' : 'messages.TextualEvent',
-    'm.room.power_levels' : 'messages.TextualEvent',
-    'm.room.pinned_events' : 'messages.TextualEvent',
-=======
     'm.room.member': 'messages.TextualEvent',
     'm.call.invite': 'messages.TextualEvent',
     'm.call.answer': 'messages.TextualEvent',
@@ -58,7 +44,7 @@
     'm.room.history_visibility': 'messages.TextualEvent',
     'm.room.encryption': 'messages.TextualEvent',
     'm.room.power_levels': 'messages.TextualEvent',
->>>>>>> dfc3dcff
+    'm.room.pinned_events' : 'messages.TextualEvent',
 
     'im.vector.modular.widgets': 'messages.TextualEvent',
 };
