/*
Copyright 2021 The Matrix.org Foundation C.I.C.

Licensed under the Apache License, Version 2.0 (the "License");
you may not use this file except in compliance with the License.
You may obtain a copy of the License at

    http://www.apache.org/licenses/LICENSE-2.0

Unless required by applicable law or agreed to in writing, software
distributed under the License is distributed on an "AS IS" BASIS,
WITHOUT WARRANTIES OR CONDITIONS OF ANY KIND, either express or implied.
See the License for the specific language governing permissions and
limitations under the License.
*/

import React, { useState } from "react";
import { Room } from "matrix-js-sdk/src/models/room";
import { MatrixClient } from "matrix-js-sdk/src/client";
import { EventType } from "matrix-js-sdk/src/@types/event";
import { GuestAccess, HistoryVisibility, JoinRule } from "matrix-js-sdk/src/@types/partials";

import { _t } from "../../../languageHandler";
import AccessibleButton from "../elements/AccessibleButton";
import AliasSettings from "../room_settings/AliasSettings";
import { useStateToggle } from "../../../hooks/useStateToggle";
import LabelledToggleSwitch from "../elements/LabelledToggleSwitch";
import StyledRadioGroup from "../elements/StyledRadioGroup";

interface IProps {
    matrixClient: MatrixClient;
    space: Room;
}

enum SpaceVisibility {
    Unlisted = "unlisted",
    Private = "private",
}

const useLocalEcho = <T extends any>(
    currentFactory: () => T,
<<<<<<< HEAD
    setterFn: (value: T) => Promise<any>,
=======
    setterFn: (value: T) => Promise<unknown>,
>>>>>>> f4788a64
    errorFn: (error: Error) => void,
): [value: T, handler: (value: T) => void] => {
    const [value, setValue] = useState(currentFactory);
    const handler = async (value: T) => {
        setValue(value);
        try {
            await setterFn(value);
        } catch (e) {
            setValue(currentFactory());
            errorFn(e);
        }
    };

    return [value, handler];
};

const SpaceSettingsVisibilityTab = ({ matrixClient: cli, space }: IProps) => {
    const [error, setError] = useState("");

    const userId = cli.getUserId();

    const [visibility, setVisibility] = useLocalEcho<SpaceVisibility>(
        () => space.getJoinRule() === JoinRule.Invite ? SpaceVisibility.Private : SpaceVisibility.Unlisted,
        visibility => cli.sendStateEvent(space.roomId, EventType.RoomJoinRules, {
            join_rule: visibility === SpaceVisibility.Unlisted ? JoinRule.Public : JoinRule.Invite,
        }, ""),
        () => setError(_t("Failed to update the visibility of this space")),
    );
    const [guestAccessEnabled, setGuestAccessEnabled] = useLocalEcho<boolean>(
        () => space.currentState.getStateEvents(EventType.RoomGuestAccess, "")
            ?.getContent()?.guest_access === GuestAccess.CanJoin,
        guestAccessEnabled => cli.sendStateEvent(space.roomId, EventType.RoomGuestAccess, {
            guest_access: guestAccessEnabled ? GuestAccess.CanJoin : GuestAccess.Forbidden,
        }, ""),
        () => setError(_t("Failed to update the guest access of this space")),
    );
    const [historyVisibility, setHistoryVisibility] = useLocalEcho<HistoryVisibility>(
        () => space.currentState.getStateEvents(EventType.RoomHistoryVisibility, "")
            ?.getContent()?.history_visibility || HistoryVisibility.Shared,
        historyVisibility => cli.sendStateEvent(space.roomId, EventType.RoomHistoryVisibility, {
            history_visibility: historyVisibility,
        }, ""),
        () => setError(_t("Failed to update the history visibility of this space")),
    );

    const [showAdvancedSection, toggleAdvancedSection] = useStateToggle();

    const canSetJoinRule = space.currentState.maySendStateEvent(EventType.RoomJoinRules, userId);
    const canSetGuestAccess = space.currentState.maySendStateEvent(EventType.RoomGuestAccess, userId);
    const canSetHistoryVisibility = space.currentState.maySendStateEvent(EventType.RoomHistoryVisibility, userId);
    const canSetCanonical = space.currentState.mayClientSendStateEvent(EventType.RoomCanonicalAlias, cli);
    const canonicalAliasEv = space.currentState.getStateEvents(EventType.RoomCanonicalAlias, "");

    let advancedSection;
    if (showAdvancedSection) {
        advancedSection = <>
            <AccessibleButton onClick={toggleAdvancedSection} kind="link" className="mx_SettingsTab_showAdvanced">
                { _t("Hide advanced") }
            </AccessibleButton>

            <LabelledToggleSwitch
                value={guestAccessEnabled}
                onChange={setGuestAccessEnabled}
                disabled={!canSetGuestAccess}
                label={_t("Enable guest access")}
            />
            <p>
                { _t("Guests can join a space without having an account.") }
                <br />
                { _t("This may be useful for public spaces.") }
            </p>
        </>;
    } else {
        advancedSection = <>
            <AccessibleButton onClick={toggleAdvancedSection} kind="link" className="mx_SettingsTab_showAdvanced">
                { _t("Show advanced") }
            </AccessibleButton>
        </>;
    }

    let addressesSection;
    if (visibility !== SpaceVisibility.Private) {
        addressesSection = <>
            <span className="mx_SettingsTab_subheading">{_t("Address")}</span>
            <div className="mx_SettingsTab_section mx_SettingsTab_subsectionText">
                <AliasSettings
                    roomId={space.roomId}
                    canSetCanonicalAlias={canSetCanonical}
                    canSetAliases={true}
                    canonicalAliasEvent={canonicalAliasEv}
                    hidePublishSetting={true}
                />
            </div>
        </>;
    }

    return <div className="mx_SettingsTab">
        <div className="mx_SettingsTab_heading">{ _t("Visibility") }</div>

        { error && <div className="mx_SpaceRoomView_errorText">{ error }</div> }

        <div className="mx_SettingsTab_section">
            <div className="mx_SettingsTab_section_caption">
                { _t("Decide who can view and join %(spaceName)s.", { spaceName: space.name }) }
            </div>

            <div>
                <StyledRadioGroup
                    name="spaceVisibility"
                    value={visibility}
                    onChange={setVisibility}
                    disabled={!canSetJoinRule}
                    definitions={[
                        {
                            value: SpaceVisibility.Unlisted,
                            label: _t("Public"),
                            description: _t("anyone with the link can view and join"),
                        }, {
                            value: SpaceVisibility.Private,
                            label: _t("Invite only"),
                            description: _t("only invited people can view and join"),
                        },
                    ]}
                />
            </div>

            { advancedSection }

            <LabelledToggleSwitch
                value={historyVisibility === HistoryVisibility.WorldReadable}
                onChange={(checked: boolean) => {
                    setHistoryVisibility(checked ? HistoryVisibility.WorldReadable : HistoryVisibility.Shared);
                }}
                disabled={!canSetHistoryVisibility}
                label={_t("Preview Space")}
            />
            <div>{ _t("Allow people to preview your space before they join.") }</div>
            <b>{ _t("Recommended for public spaces.") }</b>
        </div>

        { addressesSection }
    </div>;
};

export default SpaceSettingsVisibilityTab;<|MERGE_RESOLUTION|>--- conflicted
+++ resolved
@@ -39,11 +39,7 @@
 
 const useLocalEcho = <T extends any>(
     currentFactory: () => T,
-<<<<<<< HEAD
-    setterFn: (value: T) => Promise<any>,
-=======
     setterFn: (value: T) => Promise<unknown>,
->>>>>>> f4788a64
     errorFn: (error: Error) => void,
 ): [value: T, handler: (value: T) => void] => {
     const [value, setValue] = useState(currentFactory);
