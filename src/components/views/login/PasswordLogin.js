/*
Copyright 2015, 2016 OpenMarket Ltd
Copyright 2017 Vector Creations Ltd

Licensed under the Apache License, Version 2.0 (the "License");
you may not use this file except in compliance with the License.
You may obtain a copy of the License at

    http://www.apache.org/licenses/LICENSE-2.0

Unless required by applicable law or agreed to in writing, software
distributed under the License is distributed on an "AS IS" BASIS,
WITHOUT WARRANTIES OR CONDITIONS OF ANY KIND, either express or implied.
See the License for the specific language governing permissions and
limitations under the License.
*/

import React from 'react';
import ReactDOM from 'react-dom';
import classNames from 'classnames';
import sdk from '../../../index';
import { _t } from '../../../languageHandler';
import {field_input_incorrect} from '../../../UiEffects';


/**
 * A pure UI component which displays a username/password form.
 */
class PasswordLogin extends React.Component {
    static defaultProps = {
        onUsernameChanged: function() {},
        onPasswordChanged: function() {},
        onPhoneCountryChanged: function() {},
        onPhoneNumberChanged: function() {},
        initialUsername: "",
        initialPhoneCountry: "",
        initialPhoneNumber: "",
        initialPassword: "",
        loginIncorrect: false,
        hsDomain: "",
    }

    constructor(props) {
        super(props);
        this.state = {
            username: this.props.initialUsername,
            password: this.props.initialPassword,
            phoneCountry: this.props.initialPhoneCountry,
            phoneNumber: this.props.initialPhoneNumber,
            loginType: PasswordLogin.LOGIN_FIELD_MXID,
        };

        this.onSubmitForm = this.onSubmitForm.bind(this);
        this.onUsernameChanged = this.onUsernameChanged.bind(this);
        this.onLoginTypeChange = this.onLoginTypeChange.bind(this);
        this.onPhoneCountryChanged = this.onPhoneCountryChanged.bind(this);
        this.onPhoneNumberChanged = this.onPhoneNumberChanged.bind(this);
        this.onPasswordChanged = this.onPasswordChanged.bind(this);
    }

    componentWillMount() {
        this._passwordField = null;
    }

    componentWillReceiveProps(nextProps) {
        if (!this.props.loginIncorrect && nextProps.loginIncorrect) {
            field_input_incorrect(this._passwordField);
        }
    }

    onSubmitForm(ev) {
        ev.preventDefault();
        this.props.onSubmit(
            this.state.username,
            this.state.phoneCountry,
            this.state.phoneNumber,
            this.state.password,
        );
    }

    onUsernameChanged(ev) {
        this.setState({username: ev.target.value});
        this.props.onUsernameChanged(ev.target.value);
    }

    onLoginTypeChange(loginType) {
        this.setState({
            loginType: loginType,
            username: "" // Reset because email and username use the same state
        });
    }

    onPhoneCountryChanged(country) {
        this.setState({
            phoneCountry: country.iso2,
            phonePrefix: country.prefix,
        });
        this.props.onPhoneCountryChanged(country.iso2);
    }

    onPhoneNumberChanged(ev) {
        this.setState({phoneNumber: ev.target.value});
        this.props.onPhoneNumberChanged(ev.target.value);
    }

    onPasswordChanged(ev) {
        this.setState({password: ev.target.value});
        this.props.onPasswordChanged(ev.target.value);
    }

    renderLoginField(loginType) {
        switch(loginType) {
            case PasswordLogin.LOGIN_FIELD_EMAIL:
                return <input
                    className="mx_Login_field mx_Login_email"
                    key="email_input"
                    type="text"
                    name="username" // make it a little easier for browser's remember-password
                    onChange={this.onUsernameChanged}
                    placeholder="joe@example.com"
                    value={this.state.username}
                    autoFocus
                />;
            case PasswordLogin.LOGIN_FIELD_MXID:
<<<<<<< HEAD
                const mxidInputClasses = classNames({
                    "mx_Login_field": true,
                    "mx_Login_username": true,
                    "mx_Login_field_has_prefix": true,
                    "mx_Login_field_has_suffix": Boolean(this.props.hsDomain),
                });
                let suffix = null;
                if (this.props.hsDomain) {
                    suffix = <div className="mx_Login_field_suffix">
                        :{this.props.hsDomain}
                    </div>;
                }
                return <div className="mx_Login_field_group">
                    <div className="mx_Login_field_prefix">@</div>
                    <input
                        className={mxidInputClasses}
                        key="username_input"
                        type="text"
                        name="username" // make it a little easier for browser's remember-password
                        onChange={this.onUsernameChanged}
                        placeholder={_t('username')}
                        value={this.state.username}
                        autoFocus
                    />
                    {suffix}
                </div>;
=======
                return <input
                    className="mx_Login_field mx_Login_username"
                    key="username_input"
                    type="text"
                    name="username" // make it a little easier for browser's remember-password
                    onChange={this.onUsernameChanged}
                    placeholder="username"
                    value={this.state.username}
                    autoFocus
                />;
>>>>>>> 276d3cad
            case PasswordLogin.LOGIN_FIELD_PHONE:
                const CountryDropdown = sdk.getComponent('views.login.CountryDropdown');
                return <div className="mx_Login_phoneSection">
                    <CountryDropdown
                        className="mx_Login_phoneCountry mx_Login_field_prefix"
                        ref="phone_country"
                        onOptionChange={this.onPhoneCountryChanged}
                        value={this.state.phoneCountry}
                        isSmall={true}
                        showPrefix={true}
                    />
                    <input
                        className="mx_Login_phoneNumberField mx_Login_field mx_Login_field_has_prefix"
                        ref="phoneNumber"
                        key="phone_input"
                        type="text"
                        name="phoneNumber"
                        onChange={this.onPhoneNumberChanged}
                        placeholder="Mobile phone number"
                        value={this.state.phoneNumber}
                        autoFocus
                    />
                </div>;
        }
    }

    render() {
        var forgotPasswordJsx;

        if (this.props.onForgotPasswordClick) {
            forgotPasswordJsx = (
                <a className="mx_Login_forgot" onClick={this.props.onForgotPasswordClick} href="#">
                    { _t('Forgot your password?') }
                </a>
            );
        }

        const pwFieldClass = classNames({
            mx_Login_field: true,
            error: this.props.loginIncorrect,
        });

        const Dropdown = sdk.getComponent('elements.Dropdown');

        const loginField = this.renderLoginField(this.state.loginType);

        return (
            <div>
                <form onSubmit={this.onSubmitForm}>
                <div className="mx_Login_type_container">
                    <label className="mx_Login_type_label">{ _t('I want to sign in with') }</label>
                    <Dropdown
                        className="mx_Login_type_dropdown"
                        value={this.state.loginType}
                        onOptionChange={this.onLoginTypeChange}>
                            <span key={PasswordLogin.LOGIN_FIELD_MXID}>{ _t('my Matrix ID') }</span>
                            <span key={PasswordLogin.LOGIN_FIELD_EMAIL}>{ _t('Email Address') }</span>
                            <span key={PasswordLogin.LOGIN_FIELD_PHONE}>{ _t('Phone') }</span>
                    </Dropdown>
                </div>
                {loginField}
                <input className={pwFieldClass} ref={(e) => {this._passwordField = e;}} type="password"
                    name="password"
                    value={this.state.password} onChange={this.onPasswordChanged}
                    placeholder={ _t('Password') } />
                <br />
                {forgotPasswordJsx}
                <input className="mx_Login_submit" type="submit" value={ _t('Sign in') } />
                </form>
            </div>
        );
    }
}

PasswordLogin.LOGIN_FIELD_EMAIL = "login_field_email";
PasswordLogin.LOGIN_FIELD_MXID = "login_field_mxid";
PasswordLogin.LOGIN_FIELD_PHONE = "login_field_phone";

PasswordLogin.propTypes = {
    onSubmit: React.PropTypes.func.isRequired, // fn(username, password)
    onForgotPasswordClick: React.PropTypes.func, // fn()
    initialUsername: React.PropTypes.string,
    initialPhoneCountry: React.PropTypes.string,
    initialPhoneNumber: React.PropTypes.string,
    initialPassword: React.PropTypes.string,
    onUsernameChanged: React.PropTypes.func,
    onPhoneCountryChanged: React.PropTypes.func,
    onPhoneNumberChanged: React.PropTypes.func,
    onPasswordChanged: React.PropTypes.func,
    loginIncorrect: React.PropTypes.bool,
};

module.exports = PasswordLogin;<|MERGE_RESOLUTION|>--- conflicted
+++ resolved
@@ -122,45 +122,16 @@
                     autoFocus
                 />;
             case PasswordLogin.LOGIN_FIELD_MXID:
-<<<<<<< HEAD
-                const mxidInputClasses = classNames({
-                    "mx_Login_field": true,
-                    "mx_Login_username": true,
-                    "mx_Login_field_has_prefix": true,
-                    "mx_Login_field_has_suffix": Boolean(this.props.hsDomain),
-                });
-                let suffix = null;
-                if (this.props.hsDomain) {
-                    suffix = <div className="mx_Login_field_suffix">
-                        :{this.props.hsDomain}
-                    </div>;
-                }
-                return <div className="mx_Login_field_group">
-                    <div className="mx_Login_field_prefix">@</div>
-                    <input
-                        className={mxidInputClasses}
-                        key="username_input"
-                        type="text"
-                        name="username" // make it a little easier for browser's remember-password
-                        onChange={this.onUsernameChanged}
-                        placeholder={_t('username')}
-                        value={this.state.username}
-                        autoFocus
-                    />
-                    {suffix}
-                </div>;
-=======
                 return <input
                     className="mx_Login_field mx_Login_username"
                     key="username_input"
                     type="text"
                     name="username" // make it a little easier for browser's remember-password
                     onChange={this.onUsernameChanged}
-                    placeholder="username"
+                    placeholder=_t('username')
                     value={this.state.username}
                     autoFocus
                 />;
->>>>>>> 276d3cad
             case PasswordLogin.LOGIN_FIELD_PHONE:
                 const CountryDropdown = sdk.getComponent('views.login.CountryDropdown');
                 return <div className="mx_Login_phoneSection">
