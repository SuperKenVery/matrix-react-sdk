/*
Copyright 2015, 2016 OpenMarket Ltd

Licensed under the Apache License, Version 2.0 (the "License");
you may not use this file except in compliance with the License.
You may obtain a copy of the License at

    http://www.apache.org/licenses/LICENSE-2.0

Unless required by applicable law or agreed to in writing, software
distributed under the License is distributed on an "AS IS" BASIS,
WITHOUT WARRANTIES OR CONDITIONS OF ANY KIND, either express or implied.
See the License for the specific language governing permissions and
limitations under the License.
*/

// TODO: This component is enormous! There's several things which could stand-alone:
//  - Search results component
//  - Drag and drop
//  - File uploading - uploadFile()

var React = require("react");
var ReactDOM = require("react-dom");
var q = require("q");
var classNames = require("classnames");
var Matrix = require("matrix-js-sdk");

var MatrixClientPeg = require("../../MatrixClientPeg");
var ContentMessages = require("../../ContentMessages");
var Modal = require("../../Modal");
var sdk = require('../../index');
var CallHandler = require('../../CallHandler');
var TabComplete = require("../../TabComplete");
var MemberEntry = require("../../TabCompleteEntries").MemberEntry;
var CommandEntry = require("../../TabCompleteEntries").CommandEntry;
var Resend = require("../../Resend");
var SlashCommands = require("../../SlashCommands");
var dis = require("../../dispatcher");
var Tinter = require("../../Tinter");
var rate_limited_func = require('../../ratelimitedfunc');
var ObjectUtils = require('../../ObjectUtils');

var DEBUG = false;

if (DEBUG) {
    // using bind means that we get to keep useful line numbers in the console
    var debuglog = console.log.bind(console);
} else {
    var debuglog = function () {};
}

module.exports = React.createClass({
    displayName: 'RoomView',
    propTypes: {
        ConferenceHandler: React.PropTypes.any,

        roomId: React.PropTypes.string.isRequired,

        // if we are referring to this room by a given alias (e.g. in the URL), track it.
        // useful for joining rooms by alias correctly (and fixing https://github.com/vector-im/vector-web/issues/819)
        roomAlias: React.PropTypes.string,

        // An object representing a third party invite to join this room
        // Fields:
        // * inviteSignUrl (string) The URL used to join this room from an email invite
        //                          (given as part of the link in the invite email)
        // * invitedEmail (string) The email address that was invited to this room
        thirdPartyInvite: React.PropTypes.object,

        // Any data about the room that would normally come from the Home Server
        // but has been passed out-of-band, eg. the room name and avatar URL
        // from an email invite (a workaround for the fact that we can't
        // get this information from the HS using an email invite).
        // Fields:
        //  * name (string) The room's name
        //  * avatarUrl (string) The mxc:// avatar URL for the room
        //  * inviterName (string) The display name of the person who
        //  *                      invited us tovthe room
        oobData: React.PropTypes.object,

        // id of an event to jump to. If not given, will go to the end of the
        // live timeline.
        eventId: React.PropTypes.string,

        // where to position the event given by eventId, in pixels from the
        // bottom of the viewport. If not given, will try to put the event
        // 1/3 of the way down the viewport.
        eventPixelOffset: React.PropTypes.number,

        // ID of an event to highlight. If undefined, no event will be highlighted.
        // Typically this will either be the same as 'eventId', or undefined.
        highlightedEventId: React.PropTypes.string,
    },

    getInitialState: function() {
        var room = this.props.roomId ? MatrixClientPeg.get().getRoom(this.props.roomId) : null;
        return {
            room: room,
            roomLoading: !room,
            editingRoomSettings: false,
            uploadingRoomSettings: false,
            numUnreadMessages: 0,
            draggingFile: false,
            searching: false,
            searchResults: null,
            hasUnsentMessages: this._hasUnsentMessages(room),
            callState: null,
            guestsCanJoin: false,
            canPeek: false,

            // this is true if we are fully scrolled-down, and are looking at
            // the end of the live timeline. It has the effect of hiding the
            // 'scroll to bottom' knob, among a couple of other things.
            atEndOfLiveTimeline: true,

            showTopUnreadMessagesBar: false,

            auxPanelMaxHeight: undefined,
        }
    },

    componentWillMount: function() {
        this.dispatcherRef = dis.register(this.onAction);
        MatrixClientPeg.get().on("Room", this.onRoom);
        MatrixClientPeg.get().on("Room.timeline", this.onRoomTimeline);
        MatrixClientPeg.get().on("Room.name", this.onRoomName);
        MatrixClientPeg.get().on("Room.accountData", this.onRoomAccountData);
        MatrixClientPeg.get().on("RoomState.members", this.onRoomStateMember);
        // xchat-style tab complete, add a colon if tab
        // completing at the start of the text
        this.tabComplete = new TabComplete({
            allowLooping: false,
            autoEnterTabComplete: true,
            onClickCompletes: true,
            onStateChange: (isCompleting) => {
                this.forceUpdate();
            }
        });


        // if this is an unknown room then we're in one of three states:
        // - This is a room we can peek into (search engine) (we can /peek)
        // - This is a room we can publicly join or were invited to. (we can /join)
        // - This is a room we cannot join at all. (no action can help us)
        // We can't try to /join because this may implicitly accept invites (!)
        // We can /peek though. If it fails then we present the join UI. If it
        // succeeds then great, show the preview (but we still may be able to /join!).
        if (!this.state.room) {
            console.log("Attempting to peek into room %s", this.props.roomId);

            MatrixClientPeg.get().peekInRoom(this.props.roomId).then((room) => {
                this.setState({
                    room: room,
                    roomLoading: false,
                });
                this._onRoomLoaded(room);
            }, (err) => {
                // This won't necessarily be a MatrixError, but we duck-type
                // here and say if it's got an 'errcode' key with the right value,
                // it means we can't peek.
                if (err.errcode == "M_GUEST_ACCESS_FORBIDDEN") {
                    // This is fine: the room just isn't peekable (we assume).
                    this.setState({
                        roomLoading: false,
                    });
                } else {
                    throw err;
                }
            }).done();
        } else {
            this._onRoomLoaded(this.state.room);
        }
    },

    shouldComponentUpdate: function(nextProps, nextState) {
        return (!ObjectUtils.shallowEqual(this.props, nextProps) ||
                !ObjectUtils.shallowEqual(this.state, nextState));
    },

    componentWillUnmount: function() {
        // set a boolean to say we've been unmounted, which any pending
        // promises can use to throw away their results.
        //
        // (We could use isMounted, but facebook have deprecated that.)
        this.unmounted = true;

        if (this.refs.roomView) {
            // disconnect the D&D event listeners from the room view. This
            // is really just for hygiene - we're going to be
            // deleted anyway, so it doesn't matter if the event listeners
            // don't get cleaned up.
            var roomView = ReactDOM.findDOMNode(this.refs.roomView);
            roomView.removeEventListener('drop', this.onDrop);
            roomView.removeEventListener('dragover', this.onDragOver);
            roomView.removeEventListener('dragleave', this.onDragLeaveOrEnd);
            roomView.removeEventListener('dragend', this.onDragLeaveOrEnd);
        }
        dis.unregister(this.dispatcherRef);
        if (MatrixClientPeg.get()) {
            MatrixClientPeg.get().removeListener("Room", this.onRoom);
            MatrixClientPeg.get().removeListener("Room.timeline", this.onRoomTimeline);
            MatrixClientPeg.get().removeListener("Room.name", this.onRoomName);
            MatrixClientPeg.get().removeListener("Room.accountData", this.onRoomAccountData);
            MatrixClientPeg.get().removeListener("RoomState.members", this.onRoomStateMember);
        }

        window.removeEventListener('resize', this.onResize);        

        Tinter.tint(); // reset colourscheme
    },

    onAction: function(payload) {
        switch (payload.action) {
            case 'message_send_failed':
            case 'message_sent':
                this.setState({
                    hasUnsentMessages: this._hasUnsentMessages(this.state.room)
                });
            case 'message_resend_started':
                this.setState({
                    room: MatrixClientPeg.get().getRoom(this.props.roomId)
                });
                this.forceUpdate();
                break;
            case 'notifier_enabled':
            case 'upload_failed':
            case 'upload_started':
            case 'upload_finished':
                this.forceUpdate();
                break;
            case 'call_state':
                // don't filter out payloads for room IDs other than props.room because
                // we may be interested in the conf 1:1 room

                if (!payload.room_id) {
                    return;
                }

                var call = CallHandler.getCallForRoom(payload.room_id);
                var callState;

                if (call) {
                    callState = call.call_state;
                }
                else {
                    callState = "ended";
                }

                // possibly remove the conf call notification if we're now in
                // the conf
                this._updateConfCallNotification();

                this.setState({
                    callState: callState
                });

                break;
        }
    },

    componentWillReceiveProps: function(newProps) {
        if (newProps.roomId != this.props.roomId) {
            throw new Error("changing room on a RoomView is not supported");
        }

        if (newProps.eventId != this.props.eventId) {
            // when we change focussed event id, hide the search results.
            this.setState({searchResults: null});
        }
    },

    onRoomTimeline: function(ev, room, toStartOfTimeline, removed, data) {
        if (this.unmounted) return;

        // ignore events for other rooms
        if (room.roomId != this.props.roomId) return;

        // ignore anything but real-time updates at the end of the room:
        // updates from pagination will happen when the paginate completes.
        if (toStartOfTimeline || !data || !data.liveEvent) return;

        // no point handling anything while we're waiting for the join to finish:
        // we'll only be showing a spinner.
        if (this.state.joining) return;

        if (ev.getSender() !== MatrixClientPeg.get().credentials.userId) {
            // update unread count when scrolled up
            if (!this.state.searchResults && this.state.atEndOfLiveTimeline) {
                // no change
            }
            else {
                this.setState((state, props) => { 
                    return {numUnreadMessages: state.numUnreadMessages + 1};
                });
            }
        }
    },

    // called when state.room is first initialised (either at initial load,
    // after a successful peek, or after we join the room).
    _onRoomLoaded: function(room) {
        this._calculatePeekRules(room);
    },

    _calculatePeekRules: function(room) {
        var guestAccessEvent = room.currentState.getStateEvents("m.room.guest_access", "");
        if (guestAccessEvent && guestAccessEvent.getContent().guest_access === "can_join") {
            this.setState({
                guestsCanJoin: true
            });
        }

        var historyVisibility = room.currentState.getStateEvents("m.room.history_visibility", "");
        if (historyVisibility && historyVisibility.getContent().history_visibility === "world_readable") {
            this.setState({
                canPeek: true
            });
        }
    },

    onRoom: function(room) {
        // This event is fired when the room is 'stored' by the JS SDK, which
        // means it's now a fully-fledged room object ready to be used, so
        // set it in our state and start using it (ie. init the timeline)
        // This will happen if we start off viewing a room we're not joined,
        // then join it whilst RoomView is looking at that room.
        if (room.roomId == this.props.roomId && !this.state.room) {
            this.setState({
                room: room
            });
            this._onRoomLoaded(room);
        }
    },

    onRoomName: function(room) {
        // NB don't set state.room here.
        //
        // When peeking, this event lands *before* the timeline is correctly
        // synced; if we set state.room here, the TimelinePanel will be
        // instantiated, and it will initialise its scroll state, with *no
        // events*. In short, the scroll state will be all messed up.
        //
        // There's no need to set state.room here anyway.
        if (room.roomId == this.props.roomId) { 
            this.forceUpdate();
        }
    },

    updateTint: function() {
        var room = MatrixClientPeg.get().getRoom(this.props.roomId);
        if (!room) return;

        var color_scheme_event = room.getAccountData("org.matrix.room.color_scheme");
        var color_scheme = {};
        if (color_scheme_event) {
            color_scheme = color_scheme_event.getContent();
            // XXX: we should validate the event
        }                
        Tinter.tint(color_scheme.primary_color, color_scheme.secondary_color);
    },

    onRoomAccountData: function(room, event) {
        if (room.roomId == this.props.roomId) {
            if (event.getType === "org.matrix.room.color_scheme") {
                var color_scheme = event.getContent();
                // XXX: we should validate the event
                Tinter.tint(color_scheme.primary_color, color_scheme.secondary_color);
            }
        }
    },

    onRoomStateMember: function(ev, state, member) {
        if (member.roomId === this.props.roomId) {
            // a member state changed in this room, refresh the tab complete list
            this._updateTabCompleteList();

            var room = MatrixClientPeg.get().getRoom(this.props.roomId);
            if (!room) return;
            var me = MatrixClientPeg.get().credentials.userId;
            if (this.state.joining && room.hasMembershipState(me, "join")) {
                this.setState({
                    joining: false
                });
            }
        }

        if (!this.props.ConferenceHandler) {
            return;
        }
        if (member.roomId !== this.props.roomId ||
                member.userId !== this.props.ConferenceHandler.getConferenceUserIdForRoom(member.roomId)) {
            return;
        }
        this._updateConfCallNotification();
    },

    _hasUnsentMessages: function(room) {
        return this._getUnsentMessages(room).length > 0;
    },

    _getUnsentMessages: function(room) {
        if (!room) { return []; }
        // TODO: It would be nice if the JS SDK provided nicer constant-time
        // constructs rather than O(N) (N=num msgs) on this.
        return room.timeline.filter(function(ev) {
            return ev.status === Matrix.EventStatus.NOT_SENT;
        });
    },

    _updateConfCallNotification: function() {
        var room = MatrixClientPeg.get().getRoom(this.props.roomId);
        if (!room || !this.props.ConferenceHandler) {
            return;
        }
        var confMember = room.getMember(
            this.props.ConferenceHandler.getConferenceUserIdForRoom(this.props.roomId)
        );

        if (!confMember) {
            return;
        }
        var confCall = this.props.ConferenceHandler.getConferenceCallForRoom(confMember.roomId);

        // A conf call notification should be displayed if there is an ongoing
        // conf call but this cilent isn't a part of it.
        this.setState({
            displayConfCallNotification: (
                (!confCall || confCall.call_state === "ended") &&
                confMember.membership === "join"
            )
        });
    },

    componentDidMount: function() {
        var call = CallHandler.getCallForRoom(this.props.roomId);
        var callState = call ? call.call_state : "ended";
        this.setState({
            callState: callState
        });

        this._updateConfCallNotification();

        window.addEventListener('resize', this.onResize);
        this.onResize();

        this._updateTabCompleteList();

        // XXX: EVIL HACK to autofocus inviting on empty rooms.
        // We use the setTimeout to avoid racing with focus_composer.
        if (this.state.room && this.state.room.getJoinedMembers().length == 1) {
            var inviteBox = document.getElementById("mx_SearchableEntityList_query");
            setTimeout(function() {
                if (inviteBox) {
                    inviteBox.focus();
                }
            }, 50);
        }
    },

    _updateTabCompleteList: new rate_limited_func(function() {
        var cli = MatrixClientPeg.get();

        if (!this.state.room || !this.tabComplete) {
            return;
        }
        var members = this.state.room.getJoinedMembers().filter(function(member) {
            if (member.userId !== cli.credentials.userId) return true;
        });
        this.tabComplete.setCompletionList(
            MemberEntry.fromMemberList(members).concat(
                CommandEntry.fromCommands(SlashCommands.getCommandList())
            )
        );
    }, 500),

    componentDidUpdate: function() {
        if (this.refs.roomView) {
            var roomView = ReactDOM.findDOMNode(this.refs.roomView);
            if (!roomView.ondrop) {
                roomView.addEventListener('drop', this.onDrop);
                roomView.addEventListener('dragover', this.onDragOver);
                roomView.addEventListener('dragleave', this.onDragLeaveOrEnd);
                roomView.addEventListener('dragend', this.onDragLeaveOrEnd);
            }
        }
    },

    onSearchResultsFillRequest: function(backwards) {
        if (!backwards)
            return q(false);

        if (this.state.searchResults.next_batch) {
            debuglog("requesting more search results");
            var searchPromise = MatrixClientPeg.get().backPaginateRoomEventsSearch(
                this.state.searchResults);
            return this._handleSearchResult(searchPromise);
        } else {
            debuglog("no more search results");
            return q(false);
        }
    },

    onResendAllClick: function() {
        var eventsToResend = this._getUnsentMessages(this.state.room);
        eventsToResend.forEach(function(event) {
            Resend.resend(event);
        });
    },

    onJoinButtonClicked: function(ev) {
        var self = this;

        var cli = MatrixClientPeg.get();
        var display_name_promise = q();
        // if this is the first room we're joining, check the user has a display name
        // and if they don't, prompt them to set one.
        // NB. This unfortunately does not re-use the ChangeDisplayName component because
        // it doesn't behave quite as desired here (we want an input field here rather than
        // content-editable, and we want a default).
        if (cli.getRooms().filter((r) => {
            return r.hasMembershipState(cli.credentials.userId, "join");
        })) {
            display_name_promise = cli.getProfileInfo(cli.credentials.userId).then((result) => {
                if (!result.displayname) {
                    var SetDisplayNameDialog = sdk.getComponent('views.dialogs.SetDisplayNameDialog');
                    var dialog_defer = q.defer();
                    var dialog_ref;
                    Modal.createDialog(SetDisplayNameDialog, {
                        currentDisplayName: result.displayname,
                        ref: (r) => {
                            dialog_ref = r;
                        },
                        onFinished: (submitted) => {
                            if (submitted) {
                                cli.setDisplayName(dialog_ref.getValue()).done(() => {
                                    dialog_defer.resolve();
                                });
                            }
                            else {
                                dialog_defer.reject();
                            }
                        }
                    });
                    return dialog_defer.promise;
                }
            });
        }

        display_name_promise.then(() => {
            var sign_url = this.props.thirdPartyInvite ? this.props.thirdPartyInvite.inviteSignUrl : undefined;
            return MatrixClientPeg.get().joinRoom(this.props.roomAlias || this.props.roomId,
                                                  { inviteSignUrl: sign_url } )
        }).done(function() {
            // It is possible that there is no Room yet if state hasn't come down
            // from /sync - joinRoom will resolve when the HTTP request to join succeeds,
            // NOT when it comes down /sync. If there is no room, we'll keep the
            // joining flag set until we see it. Likewise, if our state is not
            // "join" we'll keep this flag set until it comes down /sync.

            // We'll need to initialise the timeline when joining, but due to
            // the above, we can't do it here: we do it in onRoom instead,
            // once we have a useable room object.
            var room = MatrixClientPeg.get().getRoom(self.props.roomId);
            var me = MatrixClientPeg.get().credentials.userId;
            self.setState({
                joining: room ? !room.hasMembershipState(me, "join") : true,
                room: room
            });
        }, function(error) {
            self.setState({
                joining: false,
                joinError: error
            });

            if (!error) return;
            var msg = error.message ? error.message : JSON.stringify(error);
            var ErrorDialog = sdk.getComponent("dialogs.ErrorDialog");
            Modal.createDialog(ErrorDialog, {
                title: "Failed to join room",
                description: msg
            });
        });
        this.setState({
            joining: true
        });
    },

    onMessageListScroll: function(ev) {
        if (this.refs.messagePanel.isAtEndOfLiveTimeline()) {
            this.setState({
                numUnreadMessages: 0,
                atEndOfLiveTimeline: true,
            });
        }
        else {
            this.setState({
                atEndOfLiveTimeline: false,
            });
        }
        this._updateTopUnreadMessagesBar();
    },

    onDragOver: function(ev) {
        ev.stopPropagation();
        ev.preventDefault();

        ev.dataTransfer.dropEffect = 'none';

        var items = ev.dataTransfer.items;
        if (items.length == 1) {
            if (items[0].kind == 'file') {
                this.setState({ draggingFile : true });
                ev.dataTransfer.dropEffect = 'copy';
            }
        }
    },

    onDrop: function(ev) {
        ev.stopPropagation();
        ev.preventDefault();
        this.setState({ draggingFile : false });
        var files = ev.dataTransfer.files;
        if (files.length == 1) {
            this.uploadFile(files[0]);
        }
    },

    onDragLeaveOrEnd: function(ev) {
        ev.stopPropagation();
        ev.preventDefault();
        this.setState({ draggingFile : false });
    },

    uploadFile: function(file) {
        var self = this;
        ContentMessages.sendContentToRoom(
            file, this.props.roomId, MatrixClientPeg.get()
        ).done(undefined, function(error) {
            var ErrorDialog = sdk.getComponent("dialogs.ErrorDialog");
            Modal.createDialog(ErrorDialog, {
                title: "Failed to upload file",
                description: error.toString()
            });
        });
    },

    onSearch: function(term, scope) {
        this.setState({
            searchTerm: term,
            searchScope: scope,
            searchResults: {},
            searchHighlights: [],
        });

        // if we already have a search panel, we need to tell it to forget
        // about its scroll state.
        if (this.refs.searchResultsPanel) {
            this.refs.searchResultsPanel.resetScrollState();
        }

        // make sure that we don't end up showing results from
        // an aborted search by keeping a unique id.
        //
        // todo: should cancel any previous search requests.
        this.searchId = new Date().getTime();

        var filter;
        if (scope === "Room") {
            filter = {
                // XXX: it's unintuitive that the filter for searching doesn't have the same shape as the v2 filter API :(
                rooms: [
                    this.props.roomId
                ]
            };
        }

        debuglog("sending search request");

        var searchPromise = MatrixClientPeg.get().searchRoomEvents({
            filter: filter,
            term: term,
        });
        this._handleSearchResult(searchPromise).done();
    },

    _handleSearchResult: function(searchPromise) {
        var self = this;

        // keep a record of the current search id, so that if the search terms
        // change before we get a response, we can ignore the results.
        var localSearchId = this.searchId;

        this.setState({
            searchInProgress: true,
        });

        return searchPromise.then(function(results) {
            debuglog("search complete");
            if (self.unmounted || !self.state.searching || self.searchId != localSearchId) {
                console.error("Discarding stale search results");
                return;
            }

            // postgres on synapse returns us precise details of the strings
            // which actually got matched for highlighting.
            //
            // In either case, we want to highlight the literal search term
            // whether it was used by the search engine or not.

            var highlights = results.highlights;
            if (highlights.indexOf(self.state.searchTerm) < 0) {
                highlights = highlights.concat(self.state.searchTerm);
            }

            // For overlapping highlights,
            // favour longer (more specific) terms first
            highlights = highlights.sort(function(a, b) {
                return b.length - a.length });

            self.setState({
                searchHighlights: highlights,
                searchResults: results,
            });
        }, function(error) {
            var ErrorDialog = sdk.getComponent("dialogs.ErrorDialog");
            Modal.createDialog(ErrorDialog, {
                title: "Search failed",
                description: error.toString()
            });
        }).finally(function() {
            self.setState({
                searchInProgress: false
            });
        });
    },

    getSearchResultTiles: function() {
        var EventTile = sdk.getComponent('rooms.EventTile');
        var SearchResultTile = sdk.getComponent('rooms.SearchResultTile');
        var cli = MatrixClientPeg.get();

        // XXX: todo: merge overlapping results somehow?
        // XXX: why doesn't searching on name work?

        if (this.state.searchResults.results === undefined) {
            // awaiting results
            return [];
        }

        var ret = [];

        if (!this.state.searchResults.next_batch) {
            if (this.state.searchResults.results.length == 0) {
                ret.push(<li key="search-top-marker">
                         <h2 className="mx_RoomView_topMarker">No results</h2>
                         </li>
                        );
            } else {
                ret.push(<li key="search-top-marker">
                         <h2 className="mx_RoomView_topMarker">No more results</h2>
                         </li>
                        );
            }
        }

        // once images in the search results load, make the scrollPanel check
        // the scroll offsets.
        var onImageLoad = () => {
            var scrollPanel = this.refs.searchResultsPanel;
            if (scrollPanel) {
                scrollPanel.checkScroll();
            }
        }

        var lastRoomId;

        for (var i = this.state.searchResults.results.length - 1; i >= 0; i--) {
            var result = this.state.searchResults.results[i];

            var mxEv = result.context.getEvent();
            var roomId = mxEv.getRoomId();

            if (!EventTile.haveTileForEvent(mxEv)) {
                // XXX: can this ever happen? It will make the result count
                // not match the displayed count.
                continue;
            }

            if (this.state.searchScope === 'All') {
                if(roomId != lastRoomId) {
                    var room = cli.getRoom(roomId);

                    // XXX: if we've left the room, we might not know about
                    // it. We should tell the js sdk to go and find out about
                    // it. But that's not an issue currently, as synapse only
                    // returns results for rooms we're joined to.
                    var roomName = room ? room.name : "Unknown room "+roomId;

                    ret.push(<li key={mxEv.getId() + "-room"}>
                                 <h1>Room: { roomName }</h1>
                             </li>);
                    lastRoomId = roomId;
                }
            }

            var resultLink = "#/room/"+roomId+"/"+mxEv.getId();

            ret.push(<SearchResultTile key={mxEv.getId()}
                     searchResult={result}
                     searchHighlights={this.state.searchHighlights}
                     resultLink={resultLink}
                     onImageLoad={onImageLoad}/>);
        }
        return ret;
    },

    onSettingsClick: function() {
        this.showSettings(true);
    },

    onSettingsSaveClick: function() {
        this.setState({
            uploadingRoomSettings: true,
        });
        
        this.refs.room_settings.setName(this.refs.header.getRoomName());
        this.refs.room_settings.setTopic(this.refs.header.getTopic());
        
        this.refs.room_settings.save().then((results) => {
            var fails = results.filter(function(result) { return result.state !== "fulfilled" });
            console.log("Settings saved with %s errors", fails.length);
            if (fails.length) {
                fails.forEach(function(result) {
                    console.error(result.reason);
                });
                var ErrorDialog = sdk.getComponent("dialogs.ErrorDialog");
                Modal.createDialog(ErrorDialog, {
                    title: "Failed to save settings",
                    description: fails.map(function(result) { return result.reason }).join("\n"),
                });
                // still editing room settings
            }
            else {
                this.setState({
                    editingRoomSettings: false
                });
            }
        }).finally(() => {
            this.setState({
                uploadingRoomSettings: false,
                editingRoomSettings: false
            });
        }).done();
    },

    onCancelClick: function() {
        this.updateTint();
        this.setState({editingRoomSettings: false});
    },

    onLeaveClick: function() {
        dis.dispatch({
            action: 'leave_room',
            room_id: this.props.roomId,
        });
    },

    onForgetClick: function() {
        MatrixClientPeg.get().forget(this.props.roomId).done(function() {
            dis.dispatch({ action: 'view_next_room' });
        }, function(err) {
            var errCode = err.errcode || "unknown error code";
            var ErrorDialog = sdk.getComponent("dialogs.ErrorDialog");
            Modal.createDialog(ErrorDialog, {
                title: "Error",
                description: `Failed to forget room (${errCode})`
            });
        });
    },

    onRejectButtonClicked: function(ev) {
        var self = this;
        this.setState({
            rejecting: true
        });
        MatrixClientPeg.get().leave(this.props.roomId).done(function() {
            dis.dispatch({ action: 'view_next_room' });
            self.setState({
                rejecting: false
            });
        }, function(error) {
            console.error("Failed to reject invite: %s", error);

            var msg = error.message ? error.message : JSON.stringify(error);
            var ErrorDialog = sdk.getComponent("dialogs.ErrorDialog");
            Modal.createDialog(ErrorDialog, {
                title: "Failed to reject invite",
                description: msg
            });

            self.setState({
                rejecting: false,
                rejectError: error
            });
        });
    },

    onRejectThreepidInviteButtonClicked: function(ev) {
        // We can reject 3pid invites in the same way that we accept them,
        // using /leave rather than /join. In the short term though, we
        // just ignore them.
        // https://github.com/vector-im/vector-web/issues/1134
        dis.dispatch({
            action: 'view_room_directory',
        });
    },

    onSearchClick: function() {
        this.setState({ searching: true });
    },

    onCancelSearchClick: function () {
        this.setState({
            searching: false,
            searchResults: null,
        });
    },

    // jump down to the bottom of this room, where new events are arriving
    jumpToLiveTimeline: function() {
        this.refs.messagePanel.jumpToLiveTimeline();
    },

    // jump up to wherever our read marker is
    jumpToReadMarker: function() {
        this.refs.messagePanel.jumpToReadMarker();
    },

    // update the read marker to match the read-receipt
    forgetReadMarker: function() {
        this.refs.messagePanel.forgetReadMarker();
    },

    // decide whether or not the top 'unread messages' bar should be shown
    _updateTopUnreadMessagesBar: function() {
        if (!this.refs.messagePanel)
            return;

        var pos = this.refs.messagePanel.getReadMarkerPosition();

        // we want to show the bar if the read-marker is off the top of the
        // screen.
        var showBar = (pos < 0);

        if (this.state.showTopUnreadMessagesBar != showBar) {
            this.setState({showTopUnreadMessagesBar: showBar},
                          this.onChildResize);
        }
    },

    // get the current scroll position of the room, so that it can be
    // restored when we switch back to it.
    //
    // If there is no special scroll state (ie, we are following the live
    // timeline), returns null. Otherwise, returns an object with the following
    // properties:
    //
    //    focussedEvent: the ID of the 'focussed' event. Typically this is the
    //        last event fully visible in the viewport, though if we have done
    //        an explicit scroll to an explicit event, it will be that event.
    //
    //    pixelOffset: the number of pixels the window is scrolled down from
    //        the focussedEvent.
    //
    //
    getScrollState: function() {
        var messagePanel = this.refs.messagePanel;
        if (!messagePanel) return null;

        // if we're following the live timeline, we want to return null; that
        // means that, if we switch back, we will jump to the read-up-to mark.
        //
        // That should be more intuitive than slavishly preserving the current
        // scroll state, in the case where the room advances in the meantime
        // (particularly in the case that the user reads some stuff on another
        // device).
        //
        if (this.state.atEndOfLiveTimeline) {
            return null;
        }

        var scrollState = messagePanel.getScrollState();

        if (scrollState.stuckAtBottom) {
            // we don't really expect to be in this state, but it will
            // occasionally happen when no scroll state has been set on the
            // messagePanel (ie, we didn't have an initial event (so it's
            // probably a new room), there has been no user-initiated scroll, and
            // no read-receipts have arrived to update the scroll position).
            //
            // Return null, which will cause us to scroll to last unread on
            // reload.
            return null;
        }

        return {
            focussedEvent: scrollState.trackedScrollToken,
            pixelOffset: scrollState.pixelOffset,
        };
    },

    onResize: function(e) {
        // It seems flexbox doesn't give us a way to constrain the auxPanel height to have
        // a minimum of the height of the video element, whilst also capping it from pushing out the page
        // so we have to do it via JS instead.  In this implementation we cap the height by putting
        // a maxHeight on the underlying remote video tag.

        // header + footer + status + give us at least 120px of scrollback at all times.
        var auxPanelMaxHeight = window.innerHeight -
                (83 + // height of RoomHeader
                 36 + // height of the status area
                 72 + // minimum height of the message compmoser
                 (this.state.editingRoomSettings ? (window.innerHeight * 0.3) : 120)); // amount of desired scrollback

        // XXX: this is a bit of a hack and might possibly cause the video to push out the page anyway
        // but it's better than the video going missing entirely
        if (auxPanelMaxHeight < 50) auxPanelMaxHeight = 50;

        this.setState({auxPanelMaxHeight: auxPanelMaxHeight});

        // changing the maxHeight on the auxpanel will trigger a callback go
        // onChildResize, so no need to worry about that here.
    },

    onFullscreenClick: function() {
        dis.dispatch({
            action: 'video_fullscreen',
            fullscreen: true
        }, true);
    },

    onMuteAudioClick: function() {
        var call = CallHandler.getCallForRoom(this.props.roomId);
        if (!call) {
            return;
        }
        var newState = !call.isMicrophoneMuted();
        call.setMicrophoneMuted(newState);
        this.setState({
            audioMuted: newState
        });
    },

    onMuteVideoClick: function() {
        var call = CallHandler.getCallForRoom(this.props.roomId);
        if (!call) {
            return;
        }
        var newState = !call.isLocalVideoMuted();
        call.setLocalVideoMuted(newState);
        this.setState({
            videoMuted: newState
        });
    },

    onChildResize: function() {
        // no longer anything to do here
    },

    showSettings: function(show) {
        // XXX: this is a bit naughty; we should be doing this via props
        if (show) {
            this.setState({editingRoomSettings: true});
        }
    },

    // this has to be a proper method rather than an unnamed function,
    // otherwise react calls it with null on each update.
    _gatherTimelinePanelRef: function(r) {
        this.refs.messagePanel = r;
        if(r) {
            this.updateTint();
        }
    },

    render: function() {
        var RoomHeader = sdk.getComponent('rooms.RoomHeader');
        var MessageComposer = sdk.getComponent('rooms.MessageComposer');
        var RoomSettings = sdk.getComponent("rooms.RoomSettings");
        var AuxPanel = sdk.getComponent("rooms.AuxPanel");
        var SearchBar = sdk.getComponent("rooms.SearchBar");
        var ScrollPanel = sdk.getComponent("structures.ScrollPanel");
        var TintableSvg = sdk.getComponent("elements.TintableSvg");
        var RoomPreviewBar = sdk.getComponent("rooms.RoomPreviewBar");
        var Loader = sdk.getComponent("elements.Spinner");
        var TimelinePanel = sdk.getComponent("structures.TimelinePanel");

        if (!this.state.room) {
            if (this.props.roomId) {
                if (this.state.roomLoading) {
                    return (
                        <div className="mx_RoomView">
                            <Loader />
                        </div>
                    );                
                }
                else {
                    var inviterName = undefined;
                    if (this.props.oobData) {
                        inviterName = this.props.oobData.inviterName;
                    }
                    var invitedEmail = undefined;
                    if (this.props.thirdPartyInvite) {
                        invitedEmail = this.props.thirdPartyInvite.invitedEmail;
                    }

                    // We have no room object for this room, only the ID.
                    // We've got to this room by following a link, possibly a third party invite.
                    return (
                        <div className="mx_RoomView">
                            <RoomHeader ref="header" room={this.state.room} oobData={this.props.oobData} />
                            <div className="mx_RoomView_auxPanel">
                                <RoomPreviewBar onJoinClick={ this.onJoinButtonClicked } 
                                                onRejectClick={ this.onRejectThreepidInviteButtonClicked }
                                                canJoin={ true } canPreview={ false }
                                                spinner={this.state.joining}
                                                inviterName={inviterName}
<<<<<<< HEAD
                                                invitedEmail={invitedEmail}
=======
                                                room={this.state.room}
>>>>>>> e6cf7acb
                                />
                            </div>
                            <div className="mx_RoomView_messagePanel"></div>
                        </div>
                    );                    
                }
            }
            else {
                return (
                    <div />
                );
            }
        }

        var myUserId = MatrixClientPeg.get().credentials.userId;
        var myMember = this.state.room.getMember(myUserId);
        if (myMember && myMember.membership == 'invite') {
            if (this.state.joining || this.state.rejecting) {
                return (
                    <div className="mx_RoomView">
                        <Loader />
                    </div>
                );
            } else {
                var inviteEvent = myMember.events.member;
                var inviterName = inviteEvent.sender ? inviteEvent.sender.name : inviteEvent.getSender();

                // We deliberately don't try to peek into invites, even if we have permission to peek
                // as they could be a spam vector.
                // XXX: in future we could give the option of a 'Preview' button which lets them view anyway.

                // We have a regular invite for this room.
                return (
                    <div className="mx_RoomView">
                        <RoomHeader ref="header" room={this.state.room}/>
                        <div className="mx_RoomView_auxPanel">
                            <RoomPreviewBar onJoinClick={ this.onJoinButtonClicked } 
                                            onRejectClick={ this.onRejectButtonClicked }
                                            inviterName={ inviterName }
                                            canJoin={ true } canPreview={ false }
                                            spinner={this.state.joining}
                                            room={this.state.room}                                            
                            />
                        </div>
                        <div className="mx_RoomView_messagePanel"></div>
                    </div>
                );
            }
        }

        // We have successfully loaded this room, and are not previewing.
        // Display the "normal" room view.

        var call = CallHandler.getCallForRoom(this.props.roomId);
        var inCall = false;
        if (call && (this.state.callState !== 'ended' && this.state.callState !== 'ringing')) {
            inCall = true;
        }

        var scrollheader_classes = classNames({
            mx_RoomView_scrollheader: true,
        });

        var statusBar;

        // for testing UI...
        // this.state.upload = {
        //     uploadedBytes: 123493,
        //     totalBytes: 347534,
        //     fileName: "testing_fooble.jpg",
        // }

        if (ContentMessages.getCurrentUploads().length > 0) {
            var UploadBar = sdk.getComponent('structures.UploadBar');
            statusBar = <UploadBar room={this.state.room} />
        } else if (!this.state.searchResults) {
            var RoomStatusBar = sdk.getComponent('structures.RoomStatusBar');
            var tabEntries = this.tabComplete.isTabCompleting() ?
                this.tabComplete.peek(6) : null;

            statusBar = <RoomStatusBar
                room={this.state.room}
                tabCompleteEntries={tabEntries}
                numUnreadMessages={this.state.numUnreadMessages}
                hasUnsentMessages={this.state.hasUnsentMessages}
                atEndOfLiveTimeline={this.state.atEndOfLiveTimeline}
                hasActiveCall={inCall}
                onResendAllClick={this.onResendAllClick}
                onScrollToBottomClick={this.jumpToLiveTimeline}
                onResize={this.onChildResize}
                />
        }

        var aux = null;
        if (this.state.editingRoomSettings) {
            aux = <RoomSettings ref="room_settings" onSaveClick={this.onSettingsSaveClick} onCancelClick={this.onCancelClick} room={this.state.room} />;
        }
        else if (this.state.uploadingRoomSettings) {
            aux = <Loader/>;
        }
        else if (this.state.searching) {
            aux = <SearchBar ref="search_bar" searchInProgress={this.state.searchInProgress } onCancelClick={this.onCancelSearchClick} onSearch={this.onSearch}/>;
        }
        else if (!myMember || myMember.membership !== "join") {
            var inviterName = undefined;
            if (this.props.oobData) {
                inviterName = this.props.oobData.inviterName;
            }
            var invitedEmail = undefined;
            if (this.props.thirdPartyInvite) {
                invitedEmail = this.props.thirdPartyInvite.invitedEmail;
            }
            // We do have a room object for this room, but we're not currently in it.
            // We may have a 3rd party invite to it.
            aux = (
                <RoomPreviewBar onJoinClick={this.onJoinButtonClicked} canJoin={true}
                                onRejectClick={this.onRejectThreepidInviteButtonClicked}
                                spinner={this.state.joining}
                                inviterName={inviterName}
<<<<<<< HEAD
                                invitedEmail={invitedEmail}
                                canPreview={this.state.canPeek}
=======
                                room={this.state.room}                                
                />
            );
        }
        else if (!myMember || myMember.membership !== "join") {
            aux = (
                <RoomPreviewBar onJoinClick={this.onJoinButtonClicked} canJoin={true}
                                spinner={this.state.joining} canPreview={ this.state.canPeek }
                                room={this.state.room}
>>>>>>> e6cf7acb
                />
            );
        }

        var auxPanel = (
            <AuxPanel ref="auxPanel" room={this.state.room}
              conferenceHandler={this.props.ConferenceHandler}
              draggingFile={this.state.draggingFile}
              displayConfCallNotification={this.state.displayConfCallNotification}
              maxHeight={this.state.auxPanelMaxHeight}
              onResize={this.onChildResize} >
                { aux }
            </AuxPanel>
        );

        var messageComposer, searchInfo;
        var canSpeak = (
            // joined and not showing search results
            myMember && (myMember.membership == 'join') && !this.state.searchResults
        );
        if (canSpeak) {
            messageComposer =
                <MessageComposer
                    room={this.state.room} onResize={this.onChildResize} uploadFile={this.uploadFile}
                    callState={this.state.callState} tabComplete={this.tabComplete} />
        }

        // TODO: Why aren't we storing the term/scope/count in this format
        // in this.state if this is what RoomHeader desires?
        if (this.state.searchResults) {
            searchInfo = {
                searchTerm : this.state.searchTerm,
                searchScope : this.state.searchScope,
                searchCount : this.state.searchResults.count,
            };
        }

        if (inCall) {
            var zoomButton, voiceMuteButton, videoMuteButton;

            if (call.type === "video") {
                zoomButton = (
                    <div className="mx_RoomView_voipButton" onClick={this.onFullscreenClick} title="Fill screen">
                        <TintableSvg src="img/fullscreen.svg" width="29" height="22" style={{ marginTop: 1, marginRight: 4 }}/>
                    </div>
                );

                videoMuteButton =
                    <div className="mx_RoomView_voipButton" onClick={this.onMuteVideoClick}>
                        <img src={call.isLocalVideoMuted() ? "img/video-unmute.svg" : "img/video-mute.svg"}
                             alt={call.isLocalVideoMuted() ? "Click to unmute video" : "Click to mute video"}
                             width="31" height="27"/>
                    </div>
            }
            voiceMuteButton =
                <div className="mx_RoomView_voipButton" onClick={this.onMuteAudioClick}>
                    <img src={call.isMicrophoneMuted() ? "img/voice-unmute.svg" : "img/voice-mute.svg"} 
                         alt={call.isMicrophoneMuted() ? "Click to unmute audio" : "Click to mute audio"} 
                         width="21" height="26"/>
                </div>

            // wrap the existing status bar into a 'callStatusBar' which adds more knobs.
            statusBar =
                <div className="mx_RoomView_callStatusBar">
                    { voiceMuteButton }
                    { videoMuteButton }
                    { zoomButton }
                    { statusBar }
                    <TintableSvg className="mx_RoomView_voipChevron" src="img/voip-chevron.svg" width="22" height="17"/>
                </div>
        }

        // if we have search results, we keep the messagepanel (so that it preserves its
        // scroll state), but hide it.
        var searchResultsPanel;
        var hideMessagePanel = false;

        if (this.state.searchResults) {
            searchResultsPanel = (
                <ScrollPanel ref="searchResultsPanel" className="mx_RoomView_messagePanel"
                        onFillRequest={ this.onSearchResultsFillRequest }>
                    <li className={scrollheader_classes}></li>
                    {this.getSearchResultTiles()}
                </ScrollPanel>
            );
            hideMessagePanel = true;
        }

        var messagePanel = (
            <TimelinePanel ref={this._gatherTimelinePanelRef}
                room={this.state.room}
                hidden={hideMessagePanel}
                highlightedEventId={this.props.highlightedEventId}
                eventId={this.props.eventId}
                eventPixelOffset={this.props.eventPixelOffset}
                onScroll={ this.onMessageListScroll }
                onReadMarkerUpdated={ this._updateTopUnreadMessagesBar }
            />);

        var topUnreadMessagesBar = null;
        if (this.state.showTopUnreadMessagesBar) {
            var TopUnreadMessagesBar = sdk.getComponent('rooms.TopUnreadMessagesBar');
            topUnreadMessagesBar = (
                <div className="mx_RoomView_topUnreadMessagesBar">
                    <TopUnreadMessagesBar
                       onScrollUpClick={this.jumpToReadMarker}
                       onCloseClick={this.forgetReadMarker}
                    />
                </div>
            );
        }

        return (
            <div className={ "mx_RoomView" + (inCall ? " mx_RoomView_inCall" : "") } ref="roomView">
                <RoomHeader ref="header" room={this.state.room} searchInfo={searchInfo}
                    oobData={this.props.oobData}
                    editing={this.state.editingRoomSettings}
                    onSearchClick={this.onSearchClick}
                    onSettingsClick={this.onSettingsClick}
                    onSaveClick={this.onSettingsSaveClick}
                    onCancelClick={this.onCancelClick}
                    onForgetClick={
                        (myMember && myMember.membership === "leave") ? this.onForgetClick : null
                    }
                    onLeaveClick={
                        (myMember && myMember.membership === "join") ? this.onLeaveClick : null
                    } />
                { auxPanel }
                { topUnreadMessagesBar }
                { messagePanel }
                { searchResultsPanel }
                <div className="mx_RoomView_statusArea">
                    <div className="mx_RoomView_statusAreaBox">
                        <div className="mx_RoomView_statusAreaBox_line"></div>
                        { statusBar }
                    </div>
                </div>
                { messageComposer }
            </div>
        );
    },
});<|MERGE_RESOLUTION|>--- conflicted
+++ resolved
@@ -1125,11 +1125,8 @@
                                                 canJoin={ true } canPreview={ false }
                                                 spinner={this.state.joining}
                                                 inviterName={inviterName}
-<<<<<<< HEAD
                                                 invitedEmail={invitedEmail}
-=======
                                                 room={this.state.room}
->>>>>>> e6cf7acb
                                 />
                             </div>
                             <div className="mx_RoomView_messagePanel"></div>
@@ -1249,20 +1246,9 @@
                                 onRejectClick={this.onRejectThreepidInviteButtonClicked}
                                 spinner={this.state.joining}
                                 inviterName={inviterName}
-<<<<<<< HEAD
                                 invitedEmail={invitedEmail}
                                 canPreview={this.state.canPeek}
-=======
                                 room={this.state.room}                                
-                />
-            );
-        }
-        else if (!myMember || myMember.membership !== "join") {
-            aux = (
-                <RoomPreviewBar onJoinClick={this.onJoinButtonClicked} canJoin={true}
-                                spinner={this.state.joining} canPreview={ this.state.canPeek }
-                                room={this.state.room}
->>>>>>> e6cf7acb
                 />
             );
         }
