--- conflicted
+++ resolved
@@ -477,7 +477,6 @@
             // here.
             return !this.props.suppressFirstDateSeparator;
         }
-<<<<<<< HEAD
         // Return early for events that are > 24h apart
         if (Math.abs(prevEvent.getTs() - nextEventDate.getTime()) > MILLIS_IN_DAY) {
             return true;
@@ -485,11 +484,6 @@
 
         // Compare weekdays
         return prevEvent.getDate().getDay() !== nextEventDate.getDay();
-=======
-
-        return (new Date(prevEvent.getTs()).toDateString()
-                !== new Date(nextEventTs).toDateString());
->>>>>>> fd44d9f4
     },
 
     // get a list of read receipts that should be shown next to this event
