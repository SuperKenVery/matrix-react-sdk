/*
Copyright 2020 The Matrix.org Foundation C.I.C.

Licensed under the Apache License, Version 2.0 (the "License");
you may not use this file except in compliance with the License.
You may obtain a copy of the License at

    http://www.apache.org/licenses/LICENSE-2.0

Unless required by applicable law or agreed to in writing, software
distributed under the License is distributed on an "AS IS" BASIS,
WITHOUT WARRANTIES OR CONDITIONS OF ANY KIND, either express or implied.
See the License for the specific language governing permissions and
limitations under the License.
*/

// see settings.md for documentation on conventions
export enum UIFeature {
    URLPreviews = "UIFeature.urlPreviews",
    Widgets = "UIFeature.widgets",
    Voip = "UIFeature.voip",
    Feedback = "UIFeature.feedback",
    Registration = "UIFeature.registration",
    PasswordReset = "UIFeature.passwordReset",
    Deactivate = "UIFeature.deactivate",
    ShareQRCode = "UIFeature.shareQrCode",
    ShareSocial = "UIFeature.shareSocial",
    IdentityServer = "UIFeature.identityServer",
    ThirdPartyID = "UIFeature.thirdPartyId",
    Flair = "UIFeature.flair",
<<<<<<< HEAD
    Communities = "UIFeature.communities",
=======
    AdvancedSettings = "UIFeature.advancedSettings",
>>>>>>> 84f0a610
}<|MERGE_RESOLUTION|>--- conflicted
+++ resolved
@@ -28,9 +28,6 @@
     IdentityServer = "UIFeature.identityServer",
     ThirdPartyID = "UIFeature.thirdPartyId",
     Flair = "UIFeature.flair",
-<<<<<<< HEAD
     Communities = "UIFeature.communities",
-=======
     AdvancedSettings = "UIFeature.advancedSettings",
->>>>>>> 84f0a610
 }