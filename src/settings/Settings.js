/*
Copyright 2017 Travis Ralston
Copyright 2018, 2019 New Vector Ltd.

Licensed under the Apache License, Version 2.0 (the "License");
you may not use this file except in compliance with the License.
You may obtain a copy of the License at

    http://www.apache.org/licenses/LICENSE-2.0

Unless required by applicable law or agreed to in writing, software
distributed under the License is distributed on an "AS IS" BASIS,
WITHOUT WARRANTIES OR CONDITIONS OF ANY KIND, either express or implied.
See the License for the specific language governing permissions and
limitations under the License.
*/

import {_td} from '../languageHandler';
import {
    AudioNotificationsEnabledController,
    NotificationBodyEnabledController,
    NotificationsEnabledController,
} from "./controllers/NotificationControllers";
import CustomStatusController from "./controllers/CustomStatusController";
import ThemeController from './controllers/ThemeController';

// These are just a bunch of helper arrays to avoid copy/pasting a bunch of times
const LEVELS_ROOM_SETTINGS = ['device', 'room-device', 'room-account', 'account', 'config'];
const LEVELS_ROOM_OR_ACCOUNT = ['room-account', 'account'];
const LEVELS_ROOM_SETTINGS_WITH_ROOM = ['device', 'room-device', 'room-account', 'account', 'config', 'room'];
const LEVELS_ACCOUNT_SETTINGS = ['device', 'account', 'config'];
const LEVELS_FEATURE = ['device', 'config'];
const LEVELS_DEVICE_ONLY_SETTINGS = ['device'];
const LEVELS_DEVICE_ONLY_SETTINGS_WITH_CONFIG = ['device', 'config'];

export const SETTINGS = {
    // EXAMPLE SETTING:
    // "my-setting": {
    //     // Must be set to true for features. Default is 'false'.
    //     isFeature: false,
    //
    //     // Display names are strongly recommended for clarity.
    //     displayName: _td("Cool Name"),
    //
    //     // Display name can also be an object for different levels.
    //     //displayName: {
    //     //    "device": _td("Name for when the setting is used at 'device'"),
    //     //    "room": _td("Name for when the setting is used at 'room'"),
    //     //    "default": _td("The name for all other levels"),
    //     //}
    //
    //     // The supported levels are required. Preferably, use the preset arrays
    //     // at the top of this file to define this rather than a custom array.
    //     supportedLevels: [
    //         // The order does not matter.
    //
    //         "device",        // Affects the current device only
    //         "room-device",   // Affects the current room on the current device
    //         "room-account",  // Affects the current room for the current account
    //         "account",       // Affects the current account
    //         "room",          // Affects the current room (controlled by room admins)
    //         "config",        // Affects the current application
    //
    //         // "default" is always supported and does not get listed here.
    //     ],
    //
    //     // Required. Can be any data type. The value specified here should match
    //     // the data being stored (ie: if a boolean is used, the setting should
    //     // represent a boolean).
    //     default: {
    //         your: "value",
    //     },
    //
    //     // Optional settings controller. See SettingsController for more information.
    //     controller: new MySettingController(),
    //
    //     // Optional flag to make supportedLevels be respected as the order to handle
    //     // settings. The first element is treated as "most preferred". The "default"
    //     // level is always appended to the end.
    //     supportedLevelsAreOrdered: false,
    //
    //     // Optional value to invert a boolean setting's value. The string given will
    //     // be read as the setting's ID instead of the one provided as the key for the
    //     // setting definition. By setting this, the returned value will automatically
    //     // be inverted, except for when the default value is returned. Inversion will
    //     // occur after the controller is asked for an override. This should be used by
    //     // historical settings which we don't want existing user's values be wiped. Do
    //     // not use this for new settings.
    //     invertedSettingName: "my-negative-setting",
    // },
    "feature_pinning": {
        isFeature: true,
        displayName: _td("Message Pinning"),
        supportedLevels: LEVELS_FEATURE,
        default: false,
    },
    "feature_custom_status": {
        isFeature: true,
        displayName: _td("Custom user status messages"),
        supportedLevels: LEVELS_FEATURE,
        default: false,
        controller: new CustomStatusController(),
    },
    "feature_room_breadcrumbs": {
        isFeature: true,
        displayName: _td("Show recent room avatars above the room list"),
        supportedLevels: LEVELS_FEATURE,
        default: false,
    },
    "feature_custom_tags": {
        isFeature: true,
        displayName: _td("Group & filter rooms by custom tags (refresh to apply changes)"),
        supportedLevels: LEVELS_FEATURE,
        default: false,
    },
    "feature_state_counters": {
        isFeature: true,
        displayName: _td("Render simple counters in room header"),
        supportedLevels: LEVELS_FEATURE,
        default: false,
    },
<<<<<<< HEAD
    "feature_notification_sounds": {
        isFeature: true,
        displayName: _td("Custom Notification Sounds"),
=======
    "feature_reactions": {
        isFeature: true,
        displayName: _td("React to messages with emoji"),
>>>>>>> 09a9b2e1
        supportedLevels: LEVELS_FEATURE,
        default: false,
    },
    "MessageComposerInput.suggestEmoji": {
        supportedLevels: LEVELS_ACCOUNT_SETTINGS,
        displayName: _td('Enable Emoji suggestions while typing'),
        default: true,
        invertedSettingName: 'MessageComposerInput.dontSuggestEmoji',
    },
    "useCompactLayout": {
        supportedLevels: LEVELS_ACCOUNT_SETTINGS,
        displayName: _td('Use compact timeline layout'),
        default: false,
    },
    "showRedactions": {
        supportedLevels: LEVELS_ROOM_SETTINGS_WITH_ROOM,
        displayName: _td('Show a placeholder for removed messages'),
        default: true,
        invertedSettingName: 'hideRedactions',
    },
    "showJoinLeaves": {
        supportedLevels: LEVELS_ROOM_SETTINGS_WITH_ROOM,
        displayName: _td('Show join/leave messages (invites/kicks/bans unaffected)'),
        default: true,
        invertedSettingName: 'hideJoinLeaves',
    },
    "showAvatarChanges": {
        supportedLevels: LEVELS_ROOM_SETTINGS_WITH_ROOM,
        displayName: _td('Show avatar changes'),
        default: true,
        invertedSettingName: 'hideAvatarChanges',
    },
    "showDisplaynameChanges": {
        supportedLevels: LEVELS_ROOM_SETTINGS_WITH_ROOM,
        displayName: _td('Show display name changes'),
        default: true,
        invertedSettingName: 'hideDisplaynameChanges',
    },
    "showReadReceipts": {
        supportedLevels: LEVELS_ROOM_SETTINGS,
        displayName: _td('Show read receipts sent by other users'),
        default: true,
        invertedSettingName: 'hideReadReceipts',
    },
    "showTwelveHourTimestamps": {
        supportedLevels: LEVELS_ACCOUNT_SETTINGS,
        displayName: _td('Show timestamps in 12 hour format (e.g. 2:30pm)'),
        default: false,
    },
    "alwaysShowTimestamps": {
        supportedLevels: LEVELS_ACCOUNT_SETTINGS,
        displayName: _td('Always show message timestamps'),
        default: false,
    },
    "autoplayGifsAndVideos": {
        supportedLevels: LEVELS_ACCOUNT_SETTINGS,
        displayName: _td('Autoplay GIFs and videos'),
        default: false,
    },
    "alwaysShowEncryptionIcons": {
        supportedLevels: LEVELS_ACCOUNT_SETTINGS,
        displayName: _td('Always show encryption icons'),
        default: true,
    },
    "showRoomRecoveryReminder": {
        supportedLevels: LEVELS_ACCOUNT_SETTINGS,
        displayName: _td('Show a reminder to enable Secure Message Recovery in encrypted rooms'),
        default: true,
    },
    "enableSyntaxHighlightLanguageDetection": {
        supportedLevels: LEVELS_ACCOUNT_SETTINGS,
        displayName: _td('Enable automatic language detection for syntax highlighting'),
        default: false,
    },
    "Pill.shouldShowPillAvatar": {
        supportedLevels: LEVELS_ACCOUNT_SETTINGS,
        displayName: _td('Show avatars in user and room mentions'),
        default: true,
        invertedSettingName: 'Pill.shouldHidePillAvatar',
    },
    "TextualBody.enableBigEmoji": {
        supportedLevels: LEVELS_ACCOUNT_SETTINGS,
        displayName: _td('Enable big emoji in chat'),
        default: true,
        invertedSettingName: 'TextualBody.disableBigEmoji',
    },
    "MessageComposerInput.isRichTextEnabled": {
        supportedLevels: LEVELS_ACCOUNT_SETTINGS,
        default: false,
    },
    "MessageComposer.showFormatting": {
        supportedLevels: LEVELS_ACCOUNT_SETTINGS,
        default: false,
    },
    "sendTypingNotifications": {
        supportedLevels: LEVELS_ACCOUNT_SETTINGS,
        displayName: _td("Send typing notifications"),
        default: true,
        invertedSettingName: 'dontSendTypingNotifications',
    },
    "MessageComposerInput.autoReplaceEmoji": {
        supportedLevels: LEVELS_ACCOUNT_SETTINGS,
        displayName: _td('Automatically replace plain text Emoji'),
        default: false,
    },
    "VideoView.flipVideoHorizontally": {
        supportedLevels: LEVELS_ACCOUNT_SETTINGS,
        displayName: _td('Mirror local video feed'),
        default: false,
    },
    "TagPanel.enableTagPanel": {
        supportedLevels: LEVELS_ACCOUNT_SETTINGS,
        displayName: _td('Enable Community Filter Panel'),
        default: true,
        invertedSettingName: 'TagPanel.disableTagPanel',
    },
    "theme": {
        supportedLevels: LEVELS_ACCOUNT_SETTINGS,
        default: "light",
        controller: new ThemeController(),
    },
    "webRtcAllowPeerToPeer": {
        supportedLevels: LEVELS_DEVICE_ONLY_SETTINGS_WITH_CONFIG,
        displayName: _td('Allow Peer-to-Peer for 1:1 calls'),
        default: true,
        invertedSettingName: 'webRtcForceTURN',
    },
    "webrtc_audiooutput": {
        supportedLevels: LEVELS_DEVICE_ONLY_SETTINGS,
        default: null,
    },
    "webrtc_audioinput": {
        supportedLevels: LEVELS_DEVICE_ONLY_SETTINGS,
        default: null,
    },
    "webrtc_videoinput": {
        supportedLevels: LEVELS_DEVICE_ONLY_SETTINGS,
        default: null,
    },
    "language": {
        supportedLevels: LEVELS_DEVICE_ONLY_SETTINGS_WITH_CONFIG,
        default: "en",
    },
    "breadcrumb_rooms": {
        supportedLevels: ['account'],
        default: [],
    },
    "analyticsOptIn": {
        supportedLevels: LEVELS_DEVICE_ONLY_SETTINGS_WITH_CONFIG,
        displayName: _td('Send analytics data'),
        default: false,
    },
    "showCookieBar": {
        supportedLevels: LEVELS_DEVICE_ONLY_SETTINGS_WITH_CONFIG,
        default: true,
    },
    "autocompleteDelay": {
        supportedLevels: LEVELS_DEVICE_ONLY_SETTINGS_WITH_CONFIG,
        default: 200,
    },
    "blacklistUnverifiedDevices": {
        // We specifically want to have room-device > device so that users may set a device default
        // with a per-room override.
        supportedLevels: ['room-device', 'device'],
        supportedLevelsAreOrdered: true,
        displayName: {
            "default": _td('Never send encrypted messages to unverified devices from this device'),
            "room-device": _td('Never send encrypted messages to unverified devices in this room from this device'),
        },
        default: false,
    },
    "urlPreviewsEnabled": {
        supportedLevels: LEVELS_ROOM_SETTINGS_WITH_ROOM,
        displayName: {
            "default": _td('Enable inline URL previews by default'),
            "room-account": _td("Enable URL previews for this room (only affects you)"),
            "room": _td("Enable URL previews by default for participants in this room"),
        },
        default: true,
    },
    "urlPreviewsEnabled_e2ee": {
        supportedLevels: ['room-device', 'room-account'],
        displayName: {
            "room-account": _td("Enable URL previews for this room (only affects you)"),
        },
        default: false,
    },
    "roomColor": {
        supportedLevels: LEVELS_ROOM_SETTINGS_WITH_ROOM,
        displayName: _td("Room Colour"),
        default: {
            primary_color: null, // Hex string, eg: #000000
            secondary_color: null, // Hex string, eg: #000000
        },
    },
    "notificationsEnabled": {
        supportedLevels: LEVELS_DEVICE_ONLY_SETTINGS,
        default: false,
        controller: new NotificationsEnabledController(),
    },
    "notificationSound": {
        supportedLevels: LEVELS_ROOM_OR_ACCOUNT,
        default: false,
    },
    "notificationBodyEnabled": {
        supportedLevels: LEVELS_DEVICE_ONLY_SETTINGS,
        default: true,
        controller: new NotificationBodyEnabledController(),
    },
    "audioNotificationsEnabled": {
        supportedLevels: LEVELS_DEVICE_ONLY_SETTINGS,
        default: true,
        controller: new AudioNotificationsEnabledController(),
    },
    "enableWidgetScreenshots": {
        supportedLevels: LEVELS_ACCOUNT_SETTINGS,
        displayName: _td('Enable widget screenshots on supported widgets'),
        default: false,
    },
    "PinnedEvents.isOpen": {
        supportedLevels: ['room-device'],
        default: false,
    },
    "promptBeforeInviteUnknownUsers": {
        supportedLevels: LEVELS_ACCOUNT_SETTINGS,
        displayName: _td('Prompt before sending invites to potentially invalid matrix IDs'),
        default: true,
    },
    "showDeveloperTools": {
        supportedLevels: LEVELS_ACCOUNT_SETTINGS,
        displayName: _td('Show developer tools'),
        default: false,
    },
    "widgetOpenIDPermissions": {
        supportedLevels: LEVELS_DEVICE_ONLY_SETTINGS,
        default: {
            allow: [],
            deny: [],
        },
    },
    "RoomList.orderByImportance": {
        supportedLevels: LEVELS_ACCOUNT_SETTINGS,
        displayName: _td('Order rooms in the room list by most important first instead of most recent'),
        default: true,
    },
};<|MERGE_RESOLUTION|>--- conflicted
+++ resolved
@@ -119,15 +119,12 @@
         supportedLevels: LEVELS_FEATURE,
         default: false,
     },
-<<<<<<< HEAD
     "feature_notification_sounds": {
         isFeature: true,
         displayName: _td("Custom Notification Sounds"),
-=======
     "feature_reactions": {
         isFeature: true,
         displayName: _td("React to messages with emoji"),
->>>>>>> 09a9b2e1
         supportedLevels: LEVELS_FEATURE,
         default: false,
     },
