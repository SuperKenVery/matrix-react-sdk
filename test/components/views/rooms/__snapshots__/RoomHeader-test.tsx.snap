--- conflicted
+++ resolved
@@ -35,12 +35,8 @@
       style="--mx-flex-display: flex; --mx-flex-direction: row; --mx-flex-align: center; --mx-flex-justify: start; --mx-flex-gap: var(--cpd-space-2x);"
     >
       <button
-<<<<<<< HEAD
         aria-label="There's no one here to call"
-        class="_icon-button_1k9cw_17"
-=======
         class="_icon-button_1segd_17"
->>>>>>> 237038aa
         data-state="closed"
         disabled=""
         style="--cpd-icon-button-size: 32px;"
@@ -48,12 +44,8 @@
         <div />
       </button>
       <button
-<<<<<<< HEAD
         aria-label="There's no one here to call"
-        class="_icon-button_1k9cw_17"
-=======
         class="_icon-button_1segd_17"
->>>>>>> 237038aa
         data-state="closed"
         disabled=""
         style="--cpd-icon-button-size: 32px;"
@@ -61,24 +53,16 @@
         <div />
       </button>
       <button
-<<<<<<< HEAD
         aria-label="Threads"
-        class="_icon-button_1k9cw_17"
-=======
         class="_icon-button_1segd_17"
->>>>>>> 237038aa
         data-state="closed"
         style="--cpd-icon-button-size: 32px;"
       >
         <div />
       </button>
       <button
-<<<<<<< HEAD
         aria-label="Notifications"
-        class="_icon-button_1k9cw_17"
-=======
         class="_icon-button_1segd_17"
->>>>>>> 237038aa
         data-state="closed"
         style="--cpd-icon-button-size: 32px;"
       >
