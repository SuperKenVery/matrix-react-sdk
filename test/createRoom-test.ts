--- conflicted
+++ resolved
@@ -111,20 +111,6 @@
         expect(createElementCallSpy).not.toHaveBeenCalled();
     });
 
-<<<<<<< HEAD
-    it("should upload avatar if one is passed", async () => {
-        client.uploadContent.mockResolvedValue({ content_uri: "mxc://foobar" });
-        const avatar = new File([], "avatar.png");
-        await createRoom({ avatar });
-        expect(client.createRoom).toHaveBeenCalledWith(expect.objectContaining({
-            initial_state: expect.arrayContaining([{
-                content: {
-                    url: "mxc://foobar",
-                },
-                type: "m.room.avatar",
-            }]),
-        }));
-=======
     it("correctly sets up MSC3401 power levels", async () => {
         jest.spyOn(SettingsStore, "getValue").mockImplementation((name: string) => {
             if (name === "feature_group_calls") return true;
@@ -143,7 +129,20 @@
 
         expect(callPower).toBe(100);
         expect(callMemberPower).toBe(100);
->>>>>>> bb71c86c
+    });
+
+    it("should upload avatar if one is passed", async () => {
+        client.uploadContent.mockResolvedValue({ content_uri: "mxc://foobar" });
+        const avatar = new File([], "avatar.png");
+        await createRoom({ avatar });
+        expect(client.createRoom).toHaveBeenCalledWith(expect.objectContaining({
+            initial_state: expect.arrayContaining([{
+                content: {
+                    url: "mxc://foobar",
+                },
+                type: "m.room.avatar",
+            }]),
+        }));
     });
 });
 
