/*
Copyright 2022 The Matrix.org Foundation C.I.C.

Licensed under the Apache License, Version 2.0 (the "License");
you may not use this file except in compliance with the License.
You may obtain a copy of the License at

    http://www.apache.org/licenses/LICENSE-2.0

Unless required by applicable law or agreed to in writing, software
distributed under the License is distributed on an "AS IS" BASIS,
WITHOUT WARRANTIES OR CONDITIONS OF ANY KIND, either express or implied.
See the License for the specific language governing permissions and
limitations under the License.
*/

/// <reference types="cypress" />

import type { FileType, UploadContentResponseType } from "matrix-js-sdk/src/http-api";
import type { IAbortablePromise } from "matrix-js-sdk/src/@types/partials";
import type { ICreateRoomOpts, ISendEventResponse, IUploadOpts } from "matrix-js-sdk/src/@types/requests";
import type { MatrixClient } from "matrix-js-sdk/src/client";
import type { Room } from "matrix-js-sdk/src/models/room";
<<<<<<< HEAD
import type { IJoinRoomOpts } from "matrix-js-sdk/src/@types/requests";
=======
import type { IContent } from "matrix-js-sdk/src/models/event";
>>>>>>> 2587aa13
import Chainable = Cypress.Chainable;

declare global {
    // eslint-disable-next-line @typescript-eslint/no-namespace
    namespace Cypress {
        interface Chainable {
            /**
             * Returns the MatrixClient from the MatrixClientPeg
             */
            getClient(): Chainable<MatrixClient | undefined>;
            /**
             * Create a room with given options.
             * @param options the options to apply when creating the room
             * @return the ID of the newly created room
             */
            createRoom(options: ICreateRoomOpts): Chainable<string>;
            /**
             * Create a space with given options.
             * @param options the options to apply when creating the space
             * @return the ID of the newly created space (room)
             */
            createSpace(options: ICreateRoomOpts): Chainable<string>;
            /**
             * Invites the given user to the given room.
             * @param roomId the id of the room to invite to
             * @param userId the id of the user to invite
             */
            inviteUser(roomId: string, userId: string): Chainable<{}>;
            /**
<<<<<<< HEAD
             * Joins the current user to the given room.
             * @param roomId the id of the room to join
             * @param opts the options when joining a room
             */
            joinRoom(roomId: string, opts?: IJoinRoomOpts): Chainable<{}>;
            /**
             * Waits for the given room to be synced locally
             * @param roomId the id of the room to wait for locally
             */
            waitForRoom(roomId: string): Chainable<string>;
=======
             * Sets account data for the user.
             * @param type The type of account data.
             * @param data The data to store.
             */
            setAccountData(type: string, data: object): Chainable<{}>;
            /**
             * @param {string} roomId
             * @param {string} threadId
             * @param {string} eventType
             * @param {Object} content
             * @return {module:http-api.MatrixError} Rejects: with an error response.
             */
            sendEvent(
                roomId: string,
                threadId: string | null,
                eventType: string,
                content: IContent
            ): Chainable<ISendEventResponse>;
            /**
             * @param {string} name
             * @param {module:client.callback} callback Optional.
             * @return {Promise} Resolves: {} an empty object.
             * @return {module:http-api.MatrixError} Rejects: with an error response.
             */
            setDisplayName(name: string): Chainable<{}>;
            /**
             * @param {string} url
             * @param {module:client.callback} callback Optional.
             * @return {Promise} Resolves: {} an empty object.
             * @return {module:http-api.MatrixError} Rejects: with an error response.
             */
            setAvatarUrl(url: string): Chainable<{}>;
            /**
             * Upload a file to the media repository on the homeserver.
             *
             * @param {object} file The object to upload. On a browser, something that
             *   can be sent to XMLHttpRequest.send (typically a File).  Under node.js,
             *   a a Buffer, String or ReadStream.
             */
            uploadContent<O extends IUploadOpts>(
                file: FileType,
                opts?: O,
            ): IAbortablePromise<UploadContentResponseType<O>>;
            /**
             * Turn an MXC URL into an HTTP one. <strong>This method is experimental and
             * may change.</strong>
             * @param {string} mxcUrl The MXC URL
             * @param {Number} width The desired width of the thumbnail.
             * @param {Number} height The desired height of the thumbnail.
             * @param {string} resizeMethod The thumbnail resize method to use, either
             * "crop" or "scale".
             * @param {Boolean} allowDirectLinks If true, return any non-mxc URLs
             * directly. Fetching such URLs will leak information about the user to
             * anyone they share a room with. If false, will return null for such URLs.
             * @return {?string} the avatar URL or null.
             */
            mxcUrlToHttp(
                mxcUrl: string,
                width?: number,
                height?: number,
                resizeMethod?: string,
                allowDirectLinks?: boolean,
            ): string | null;
            /**
             * Gets the list of DMs with a given user
             * @param userId The ID of the user
             * @return the list of DMs with that user
             */
            getDmRooms(userId: string): Chainable<string[]>;
            /**
             * Boostraps cross-signing.
             */
            bootstrapCrossSigning(): Chainable<void>;
>>>>>>> 2587aa13
        }
    }
}

Cypress.Commands.add("getClient", (): Chainable<MatrixClient | undefined> => {
    return cy.window({ log: false }).then(win => win.mxMatrixClientPeg.matrixClient);
});

Cypress.Commands.add("getDmRooms", (userId: string): Chainable<string[]> => {
    return cy.getClient()
        .then(cli => cli.getAccountData("m.direct")?.getContent<Record<string, string[]>>())
        .then(dmRoomMap => dmRoomMap[userId] ?? []);
});

Cypress.Commands.add("createRoom", (options: ICreateRoomOpts): Chainable<string> => {
    cy.window({ log: false })
        .then(async win => {
            const cli = win.mxMatrixClientPeg.matrixClient;
            const resp = await cli.createRoom(options);
            const roomId = resp.room_id;
            return roomId;
        })
        .as('roomId');

    return cy.get<string>("@roomId").then(roomId => {
        return cy.waitForRoom(roomId);
    });
});

Cypress.Commands.add("inviteUser", (roomId: string, userId: string): Chainable<{}> => {
    return cy.getClient().then(async (cli: MatrixClient) => {
        return cli.invite(roomId, userId);
    });
});

Cypress.Commands.add("joinRoom", (roomId: string, opts?: IJoinRoomOpts): Chainable<{}> => {
    cy.getClient().then(async (cli: MatrixClient) => {
        return cli.joinRoom(roomId, opts);
    });

    // Wait for the room to be available locally
    return cy.waitForRoom(roomId);
});

Cypress.Commands.add("waitForRoom", (roomId: string): Chainable<string> => {
    return cy.window({ log: false }).then(async win => {
        const cli = win.mxMatrixClientPeg.matrixClient;

        // Wait for the room to be available locally
        if (!cli.getRoom(roomId)) {
            await new Promise<void>(resolve => {
                const onRoom = (room: Room) => {
                    if (room.roomId === roomId) {
                        cli.off(win.matrixcs.ClientEvent.Room, onRoom);
                        resolve();
                    }
                };
                cli.on(win.matrixcs.ClientEvent.Room, onRoom);
            });
        }

        return roomId;
    });
});

Cypress.Commands.add("createSpace", (options: ICreateRoomOpts): Chainable<string> => {
    return cy.createRoom({
        ...options,
        creation_content: {
            "type": "m.space",
        },
    });
<<<<<<< HEAD
=======
});

Cypress.Commands.add("inviteUser", (roomId: string, userId: string): Chainable<{}> => {
    return cy.getClient().then(async (cli: MatrixClient) => {
        return cli.invite(roomId, userId);
    });
});

Cypress.Commands.add("setAccountData", (type: string, data: object): Chainable<{}> => {
    return cy.getClient().then(async (cli: MatrixClient) => {
        return cli.setAccountData(type, data);
    });
});

Cypress.Commands.add("sendEvent", (
    roomId: string,
    threadId: string | null,
    eventType: string,
    content: IContent,
): Chainable<ISendEventResponse> => {
    return cy.getClient().then(async (cli: MatrixClient) => {
        return cli.sendEvent(roomId, threadId, eventType, content);
    });
});

Cypress.Commands.add("setDisplayName", (name: string): Chainable<{}> => {
    return cy.getClient().then(async (cli: MatrixClient) => {
        return cli.setDisplayName(name);
    });
});

Cypress.Commands.add("uploadContent", (file: FileType): Chainable<{}> => {
    return cy.getClient().then(async (cli: MatrixClient) => {
        return cli.uploadContent(file);
    });
});

Cypress.Commands.add("setAvatarUrl", (url: string): Chainable<{}> => {
    return cy.getClient().then(async (cli: MatrixClient) => {
        return cli.setAvatarUrl(url);
    });
});

Cypress.Commands.add("bootstrapCrossSigning", () => {
    cy.window({ log: false }).then(win => {
        win.mxMatrixClientPeg.matrixClient.bootstrapCrossSigning({
            authUploadDeviceSigningKeys: async func => { await func({}); },
        });
    });
>>>>>>> 2587aa13
});<|MERGE_RESOLUTION|>--- conflicted
+++ resolved
@@ -21,11 +21,8 @@
 import type { ICreateRoomOpts, ISendEventResponse, IUploadOpts } from "matrix-js-sdk/src/@types/requests";
 import type { MatrixClient } from "matrix-js-sdk/src/client";
 import type { Room } from "matrix-js-sdk/src/models/room";
-<<<<<<< HEAD
 import type { IJoinRoomOpts } from "matrix-js-sdk/src/@types/requests";
-=======
 import type { IContent } from "matrix-js-sdk/src/models/event";
->>>>>>> 2587aa13
 import Chainable = Cypress.Chainable;
 
 declare global {
@@ -55,7 +52,6 @@
              */
             inviteUser(roomId: string, userId: string): Chainable<{}>;
             /**
-<<<<<<< HEAD
              * Joins the current user to the given room.
              * @param roomId the id of the room to join
              * @param opts the options when joining a room
@@ -66,7 +62,7 @@
              * @param roomId the id of the room to wait for locally
              */
             waitForRoom(roomId: string): Chainable<string>;
-=======
+            /**
              * Sets account data for the user.
              * @param type The type of account data.
              * @param data The data to store.
@@ -140,7 +136,6 @@
              * Boostraps cross-signing.
              */
             bootstrapCrossSigning(): Chainable<void>;
->>>>>>> 2587aa13
         }
     }
 }
@@ -213,8 +208,6 @@
             "type": "m.space",
         },
     });
-<<<<<<< HEAD
-=======
 });
 
 Cypress.Commands.add("inviteUser", (roomId: string, userId: string): Chainable<{}> => {
@@ -264,5 +257,4 @@
             authUploadDeviceSigningKeys: async func => { await func({}); },
         });
     });
->>>>>>> 2587aa13
 });