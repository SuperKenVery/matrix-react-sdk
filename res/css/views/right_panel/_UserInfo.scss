/*
Copyright 2015, 2016 OpenMarket Ltd
Copyright 2019 The Matrix.org Foundation C.I.C.

Licensed under the Apache License, Version 2.0 (the "License");
you may not use this file except in compliance with the License.
You may obtain a copy of the License at

    http://www.apache.org/licenses/LICENSE-2.0

Unless required by applicable law or agreed to in writing, software
distributed under the License is distributed on an "AS IS" BASIS,
WITHOUT WARRANTIES OR CONDITIONS OF ANY KIND, either express or implied.
See the License for the specific language governing permissions and
limitations under the License.
*/

.mx_UserInfo {
    display: flex;
    flex-direction: column;
    flex: 1;
    overflow-y: auto;
    font-size: $font-12px;

    .mx_UserInfo_cancel {
        cursor: pointer;
        position: absolute;
        top: 0;
        border-radius: 4px;
        background-color: $dark-panel-bg-color;
        margin: 9px;
        z-index: 1; // render on top of the right panel

        div {
            height: 16px;
            width: 16px;
            padding: 4px;
            mask-image: url('$(res)/img/minimise.svg');
            mask-repeat: no-repeat;
            mask-position: 7px center;
            background-color: $rightpanel-button-color;
        }
    }

    h2 {
        font-size: $font-18px;
        font-weight: 600;
        margin: 18px 0 0 0;
    }

    .mx_UserInfo_container {
        padding: 8px 16px;
    }

    .mx_UserInfo_separator {
        border-bottom: 1px solid lightgray;
    }

    .mx_UserInfo_memberDetailsContainer {
        padding-top: 0;
        padding-bottom: 0;
        margin-bottom: 8px;
    }

    .mx_RoomTile_nameContainer {
        width: 154px;
    }

    .mx_RoomTile_badge {
        display: none;
    }

    .mx_RoomTile_name {
        width: 160px;
    }

    .mx_UserInfo_avatar {
        margin: 24px 32px 0 32px;
    }

    .mx_UserInfo_avatar > div {
        max-width: 30vh;
        margin: 0 auto;
        transition: 0.5s;
    }

    .mx_UserInfo_avatar > div > div {
        /* use padding-top instead of height to make this element square,
        as the % in padding is a % of the width (including margin,
        that's why we had to put the margin to center on a parent div),
        and not a % of the parent height. */
        padding-top: 100%;
        position: relative;
    }

    .mx_UserInfo_avatar > div > div * {
        border-radius: 100%;
        position: absolute;
        top: 0;
        left: 0;
        width: 100%;
        height: 100%;
    }

    .mx_UserInfo_avatar .mx_BaseAvatar_initial {
        z-index: 1;
        display: flex;
        align-items: center;
        justify-content: center;

        // override the calculated sizes so that the letter isn't HUGE
        font-size: 56px !important;
        width: 100% !important;
        transition: font-size 0.5s;
    }

    .mx_UserInfo_avatar .mx_BaseAvatar.mx_BaseAvatar_image {
        cursor: zoom-in;
    }

    h3 {
        text-transform: uppercase;
        color: $notice-secondary-color;
        font-weight: bold;
        font-size: $font-12px;
        margin: 4px 0;
    }

    p {
        margin: 5px 0;
    }

    .mx_UserInfo_profile {
        text-align: center;

        h2 {
<<<<<<< HEAD
            display: flex;
            font-size: 18px;
            line-height: 25px;
=======
            font-size: $font-18px;
            line-height: $font-25px;
>>>>>>> 37781f20
            flex: 1;
            justify-content: center;

            span {
                // limit to 2 lines, show an ellipsis if it overflows
                // this looks webkit specific but is supported by Firefox 68+
                display: -webkit-box;
                -webkit-box-orient: vertical;
                -webkit-line-clamp: 2;

                overflow: hidden;
                word-break: break-all;
                text-overflow: ellipsis;
            }

            .mx_E2EIcon {
                margin-top: 3px; // visual vertical centering to the top line of text
                margin-right: 4px; // margin from displyname
                min-width: 18px; // convince flexbox to not collapse it
            }
        }

        .mx_UserInfo_profileStatus {
            margin-top: 12px;
        }
    }

    .mx_UserInfo_memberDetails .mx_UserInfo_profileField {
        display: flex;
        justify-content: center;
        align-items: center;

        margin: 6px 0;

        .mx_IconButton, .mx_Spinner {
            margin-left: 20px;
            width: 16px;
            height: 16px;

            &::before {
                mask-size: 80%;
            }
        }

        .mx_UserInfo_roleDescription {
            display: flex;
            justify-content: center;
            align-items: center;
            // try to make it the same height as the dropdown
            margin: 11px 0 12px 0;

            .mx_IconButton {
                margin-left: 6px;
            }
        }

        .mx_Field {
            margin: 0;
        }
    }

    .mx_UserInfo_field {
        cursor: pointer;
        color: $accent-color;
        line-height: $font-16px;
        margin: 8px 0;

        &.mx_UserInfo_destructive {
            color: $warning-color;
        }
    }

    .mx_UserInfo_statusMessage {
        font-size: $font-11px;
        opacity: 0.5;
        overflow: hidden;
        white-space: nowrap;
        text-overflow: clip;
    }

    .mx_UserInfo_scrollContainer {
        flex: 1 1 0;
        padding-bottom: 16px;
    }

    .mx_UserInfo_container:not(.mx_UserInfo_separator) {
        padding-top: 16px;
        padding-bottom: 0;

        > :not(h3) {
            margin-left: 8px;
        }
    }

    .mx_UserInfo_devices {
        .mx_UserInfo_device {
            display: flex;
            margin: 8px 0;


            &.mx_UserInfo_device_verified {
                .mx_UserInfo_device_trusted {
                    color: $accent-color;
                }
            }
            &.mx_UserInfo_device_unverified {
                .mx_UserInfo_device_trusted {
                    color: $warning-color;
                }
            }

            .mx_UserInfo_device_name {
                flex: 1;
                margin-right: 5px;
                word-break: break-word;
            }
        }

        // both for icon in expand button and device item
        .mx_E2EIcon {
            // don't squeeze
            flex: 0 0 auto;
            margin: 2px 5px 0 0;
            width: 12px;
            height: 12px;
        }

        .mx_UserInfo_expand {
            display: flex;
            margin-top: 11px;
        }
    }

    .mx_AccessibleButton.mx_AccessibleButton_hasKind {
        padding: 8px 18px;

        &.mx_AccessibleButton_kind_primary {
            color: $accent-color;
            background-color: $accent-bg-color;
        }

        &.mx_AccessibleButton_kind_danger {
            color: $notice-primary-color;
            background-color: $notice-primary-bg-color;
        }
    }

    .mx_VerificationShowSas .mx_AccessibleButton,
    .mx_UserInfo_wideButton {
        display: block;
        margin: 16px 0 8px;
    }


    .mx_VerificationShowSas {
        .mx_AccessibleButton + .mx_AccessibleButton {
            margin: 8px 0; // space between buttons
        }
    }
}

.mx_UserInfo.mx_UserInfo_smallAvatar {
    .mx_UserInfo_avatar > div {
        max-width: 72px;
        margin: 0 auto;
    }

    .mx_UserInfo_avatar .mx_BaseAvatar_initial {
        font-size: 40px !important; // override the other override because here the avatar is smaller
    }
}<|MERGE_RESOLUTION|>--- conflicted
+++ resolved
@@ -134,14 +134,9 @@
         text-align: center;
 
         h2 {
-<<<<<<< HEAD
             display: flex;
-            font-size: 18px;
-            line-height: 25px;
-=======
             font-size: $font-18px;
             line-height: $font-25px;
->>>>>>> 37781f20
             flex: 1;
             justify-content: center;
 
